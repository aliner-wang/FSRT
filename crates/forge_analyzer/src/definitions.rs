--- conflicted
+++ resolved
@@ -1273,11 +1273,7 @@
 
         let first_arg = args.first().map(|expr| &*expr.expr);
         let intrinsic = self.as_intrinsic(&props, first_arg);
-<<<<<<< HEAD
-        let call = match intrinsic {
-=======
         let call = match self.as_intrinsic(&props, first_arg) {
->>>>>>> ee2e7474
             Some(int) => Rvalue::Intrinsic(int, lowered_args),
             None => Rvalue::Call(callee, lowered_args),
         };
