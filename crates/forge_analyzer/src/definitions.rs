#![allow(dead_code, unused)]

use std::{borrow::Borrow, fmt, mem};

use crate::utils::{calls_method, eq_prop_name};
use forge_file_resolver::{FileResolver, ForgeResolver};
use forge_utils::{create_newtype, FxHashMap};

<<<<<<< HEAD
use itertools::Itertools;
use serde::{Deserialize, Serialize};
use smallvec::SmallVec;
=======
use smallvec::{smallvec, SmallVec};
>>>>>>> 28bf2124
use swc_core::{
    common::SyntaxContext,
    ecma::{
        ast::{
            ArrayLit, ArrayPat, ArrowExpr, AssignExpr, AssignOp, AssignPat, AssignPatProp,
            AssignProp, AwaitExpr, BinExpr, BindingIdent, BlockStmt, BlockStmtOrExpr, BreakStmt,
            CallExpr, Callee, Class as Clss, ClassDecl, ClassExpr, ClassMethod, ComputedPropName,
            CondExpr, Constructor, ContinueStmt, Decl, DefaultDecl, DoWhileStmt, ExportAll,
            ExportDecl, ExportDefaultDecl, ExportDefaultExpr, ExportNamedSpecifier, Expr,
            ExprOrSpread, ExprStmt, FnDecl, FnExpr, ForInStmt, ForOfStmt, ForStmt, Function, Id,
            Ident, IfStmt, Import, ImportDecl, ImportDefaultSpecifier, ImportNamedSpecifier,
            ImportStarAsSpecifier, JSXAttrName, JSXAttrOrSpread, JSXAttrValue, JSXElement,
            JSXElementChild, JSXElementName, JSXExpr, JSXExprContainer, JSXFragment, JSXMemberExpr,
            JSXNamespacedName, JSXObject, JSXSpreadChild, JSXText, KeyValuePatProp, KeyValueProp,
            LabeledStmt, Lit, MemberExpr, MemberProp, MetaPropExpr, MethodProp, Module, ModuleDecl,
            ModuleExportName, ModuleItem, NewExpr, Number, ObjectLit, ObjectPat, ObjectPatProp,
            OptCall, OptChainBase, OptChainExpr, ParenExpr, Pat, PatOrExpr, PrivateName, Prop,
            PropName, PropOrSpread, RestPat, ReturnStmt, SeqExpr, Stmt, Str, Super, SuperProp,
            SuperPropExpr, SwitchStmt, TaggedTpl, ThisExpr, ThrowStmt, Tpl, TplElement, TryStmt,
            TsAsExpr, TsConstAssertion, TsInstantiation, TsNonNullExpr, TsSatisfiesExpr,
            TsTypeAssertion, UnaryExpr, UpdateExpr, VarDecl, VarDeclOrExpr, VarDeclOrPat,
            VarDeclarator, WhileStmt, WithStmt, YieldExpr,
        },
        atoms::{Atom, JsWord},
        visit::{noop_visit_type, Visit, VisitWith},
    },
};
use tracing::{debug, info, instrument, warn};
use typed_index_collections::{TiSlice, TiVec};

/**
 * ident`, `block`, `stmt`, `expr`, `pat`, `ty`, `lifetime`, `literal`, `path`, `meta`, `tt`, `item` and `vis
 */
macro_rules! unwrap_or {
    ($c:vis, $e:expr, $or_do_what:expr) => {
        if let c(d) = $e {
            d
        } else {
            $or_do_what
        }
    };
}

macro_rules! add {
    // macth like arm for macro
    ($a:expr,$b:expr) => {
        // macro expand to this code
        {
            // $a and $b will be templated using the value/variable provided to macro
            $a + $b
        }
    };
}

use crate::{
    ctx::ModId,
    ir::{
        Base, BasicBlockId, Body, Inst, Intrinsic, Literal, Operand, Projection, Rvalue, Template,
        Terminator, VarKind, Variable, RETURN_VAR,
    },
};

create_newtype! {
    pub struct FuncId(u32);
}

create_newtype! {
    pub struct ObjId(u32);
}

create_newtype! {
    pub struct DefId(u32);
}

#[derive(Debug, Clone)]
pub enum Const {
    Literal(String),
    Object(Class),
}

#[derive(Debug, Clone)]
pub enum Value {
    Uninit,
    Unknown,
    Const(Const),
    Phi(Vec<Const>),
}

#[derive(Debug, Clone, Copy, PartialEq, Eq)]
enum ObjKind {
    Class(ObjId),
    Lit(ObjId),
    Resolver(ObjId),
}

struct NormalizedExport {
    module: ModId,
    def: DefId,
}

#[derive(Debug, Clone, PartialEq, Eq, Hash)]
struct Symbol {
    module: ModId,
    id: Id,
}

#[derive(Debug, Clone, PartialEq, Eq, Hash)]
struct SymbolExport {
    module: ModId,
    name: JsWord,
}

#[derive(Debug, Clone, Default)]
pub struct ResolverTable {
    defs: TiVec<DefId, DefRes>,
    pub names: TiVec<DefId, JsWord>,
    pub global: TiVec<ModId, DefId>,
    recent_names: FxHashMap<(JsWord, ModId), DefId>,
    exported_names: FxHashMap<(JsWord, ModId), DefId>,
    default_export_names: FxHashMap<(JsWord, ModId), DefId>,
    symbol_to_id: FxHashMap<Symbol, DefId>,
    global_defid_to_value: FxHashMap<DefId, Value>,
    parent: FxHashMap<DefId, DefId>,
    owning_module: TiVec<DefId, ModId>,
}

#[derive(Debug, Clone, Copy, PartialEq, Eq)]
enum AnonType {
    Obj,
    Closure,
    Unknown,
}

struct ModuleDefs {
    symbols: FxHashMap<Id, DefId>,
    functions: Box<[DefId]>,
    globals: Box<[DefId]>,
    classes: Box<[DefId]>,
    exports: Box<[DefId]>,
}

#[instrument(skip(modules, file_resolver))]
pub fn run_resolver(
    modules: &TiSlice<ModId, Module>,
    file_resolver: &ForgeResolver,
    secret_packages: Vec<PackageData>,
) -> Environment {
    let mut environment = Environment::new();

    for (curr_mod, module) in modules.iter_enumerated() {
        let mut export_collector = ExportCollector {
            res_table: &mut environment.resolver,
            curr_mod,
            exports: vec![],
            default: None,
        };
        module.visit_children_with(&mut export_collector);
        let mod_id = environment
            .exports
            .push_and_get_key(export_collector.exports);
        debug_assert_eq!(curr_mod, mod_id);
        if let Some(default) = export_collector.default {
            let def_id = environment.default_exports.insert(curr_mod, default);
            debug_assert_eq!(def_id, None, "def_id shouldn't be set");
        }
    }

    let mut foreign = TiVec::default();
    for (curr_mod, module) in modules.iter_enumerated() {
        let mut import_collector = ImportCollector {
            resolver: &mut environment,
            file_resolver,
            foreign_defs: &mut foreign,
            curr_mod,
            current_import: Default::default(),
            in_foreign_import: false,
        };
        module.visit_with(&mut import_collector);
    }

    let mut foreign = TiVec::default();
    for (curr_mod, module) in modules.iter_enumerated() {
        let mut import_collector = ImportCollector {
            resolver: &mut environment,
            file_resolver,
            foreign_defs: &mut foreign,
            curr_mod,
            current_import: Default::default(),
            in_foreign_import: false,
        };
        module.visit_with(&mut import_collector);
    }

    let defs = Definitions::new(
        environment
            .resolver
            .defs
            .iter_enumerated()
            .map(|(id, &d)| (id, d)),
        foreign,
    );
    environment.defs = defs;
    for (curr_mod, module) in modules.iter_enumerated() {
        let mut lowerer = Lowerer {
            res: &mut environment,
            curr_mod,
            curr_class: None,
            parents: vec![],
            curr_def: None,
        };
        module.visit_with(&mut lowerer);
    }

    for (curr_mod, module) in modules.iter_enumerated() {
        let global_id = environment.get_or_reserve_global_scope(curr_mod);

        let mut global_collector = GlobalCollector {
            res: &mut environment,
            global_id,
            secret_packages: secret_packages.clone(), // remove the clone
            module: curr_mod,
            parent: None,
        };
        module.visit_with(&mut global_collector);
    }

    for (curr_mod, module) in modules.iter_enumerated() {
        let mut collector = FunctionCollector {
            res: &mut environment,
            curr_class: None,
            curr_function: None,
            secret_packages: secret_packages.clone(), // remove the clone
            module: curr_mod,
            parent: None,
        };
        module.visit_with(&mut collector);
    }

    environment
}

/// this struct is a bit of a hack, because we also use it for
/// the definition of "global" scoped object literals, i.e.
///
/// ```javascript
/// const glbl = {
///   foo: () => { ... },
///   ...
/// }
///
/// export default {
///   f1, f2, f3
/// }
/// ```
#[derive(Debug, Clone)]
pub struct Class {
    def: DefId,
    pub pub_members: Vec<(JsWord, DefId)>,
    constructor: Option<DefId>,
}

enum PropKind {
    Alias(DefId),
    Unknown,
    Setter(DefId),
}

enum ObjTy {
    Class { constructor: DefId },
    Lit,
    LitProp { parent: DefId },
    ResolverProp { parent: DefId },
    Resolver,
}

struct Object {
    def: DefId,
    pub_members: Vec<(JsWord, DefId)>,
    ty: ObjTy,
}

impl Class {
    pub fn new(def: DefId) -> Self {
        Self {
            def,
            pub_members: vec![],
            constructor: None,
        }
    }

    /// Locate a property on this object.
    ///
    /// Note that this does not look up the prototype chain.
    ///
    /// # Example
    ///
    /// ```javascript
    /// const obj = {
    ///   foo: 1,
    /// };
    /// ```
    ///
    /// ```rust
    /// use forge_analyzer::definitions::{Class, DefId};
    ///
    /// # fn foo(obj_id: DefId) {
    /// let obj = Class::new(obj_id);
    /// obj.find_member("foo");
    /// # }
    /// ```
    pub fn find_member<N: ?Sized>(&self, name: &N) -> Option<DefId>
    where
        JsWord: PartialEq<N>,
    {
        self.pub_members
            .iter()
            .find_map(|(n, d)| (*n == *name).then_some(*d))
    }
}

create_newtype! {
    pub struct ForeignId(u32);
}

#[derive(Debug, Clone, PartialEq, Eq)]
pub enum ImportKind {
    Star,
    Default,
    Named(JsWord),
}

#[derive(Debug, Clone, PartialEq, Eq)]
pub struct ForeignItem {
    kind: ImportKind,
    module_name: JsWord,
}

type DefKey = DefKind<FuncId, ObjId, ForeignId>;
type DefRef<'a> = DefKind<&'a Body, &'a Class, &'a ForeignItem>;
type DefMut<'a> = DefKind<&'a mut Body, &'a mut Class, &'a mut ForeignItem>;
type DefRes<I = ForeignId> = DefKind<(), (), I>;

#[derive(Debug, Clone, PartialEq, Eq)]
pub enum DefKind<F, O, I> {
    Arg,
    Function(F),
    /// The renamed [`DefId`]
    ///
    /// # Example
    ///
    /// ```javascript
    /// function foo() {}
    /// // The [`DefId`] of `foo` will be the field in [`ExportAlias`]
    /// // The [`DefKind`] of bar will be [`ExportAlias`]
    /// export { foo as bar };
    /// ```
    ExportAlias(DefId),
    GlobalObj(O),
    Class(O),
    /// any imports that are not from the current project
    Foreign(I),
    /// exported(usual) handler to the actual resolver definitions
    ///
    /// [`DefId`] should point to [`DefKind::Resolver`]
    ///
    /// # Example
    ///
    /// ```javascript
    /// import Resolver from '@forge/resolver';
    ///
    /// const resolver = new Resolver();
    ///
    /// resolver.define('handlerFunc' ({ payload, context }) => {
    ///   console.log(`payload: ${payload}, ctx: ${context}`);
    /// });
    /// // the `handler` symbol resolves to a DefId for [`DefKind::ResolverHandler`]
    /// export const handler = resolver.getDefinitions();
    /// ```
    ResolverHandler(DefId),
    /// the actual resolver object
    ///
    /// # Example
    ///
    /// ```javascript
    /// import Resolver from '@forge/resolver';
    ///
    /// const resolver = new Resolver();
    /// // `resolver` resolves to a DefId pointing to [`DefKind::Resolver`]
    /// ```
    Resolver(O),
    /// function defined on a resolver object
    ///
    /// # Example
    ///
    /// ```javascript
    /// // the `handler` symbol resolves to a DefId for [`DefKind::ResolverHandler`]
    /// resolver.define('handlerFunc', ({ payload, context }) => {}
    /// ```
    ResolverDef(DefId),
    Closure(F),
    // Example: `module` in import * as 'foo' from 'module'
    ModuleNs(ModId),
    Undefined,
}

impl<F, O, I> Default for DefKind<F, O, I> {
    fn default() -> Self {
        Self::Undefined
    }
}

impl<F, O, I> DefKind<F, O, I> {
    pub fn expect_body(self) -> F {
        match self {
            Self::Function(f) | Self::Closure(f) => f,
            k => panic!("expected function"),
        }
    }

    pub fn expect_class(self) -> O {
        match self {
            Self::Class(c) | Self::GlobalObj(c) | Self::Resolver(c) => c,
            _ => panic!("expected class"),
        }
    }

    pub fn as_body(&self) -> Option<&F> {
        match self {
            Self::Function(f) | Self::Closure(f) => Some(f),
            _ => None,
        }
    }

    pub fn as_handler(&self) -> Option<DefId> {
        match *self {
            Self::ResolverHandler(id) => Some(id),
            _ => None,
        }
    }

    pub fn as_resolver(&self) -> Option<&O> {
        match self {
            Self::Resolver(id) => Some(id),
            _ => None,
        }
    }

    pub fn as_resolver_def(&self) -> Option<DefId> {
        match *self {
            Self::ResolverDef(id) => Some(id),
            _ => None,
        }
    }

    pub fn is_resolver_handler(&self) -> bool {
        matches!(self, Self::ResolverHandler(_))
    }
}

impl PartialEq<DefKey> for DefRes {
    fn eq(&self, other: &DefKey) -> bool {
        *other == *self
    }
}

impl PartialEq<DefRes> for DefKey {
    fn eq(&self, other: &DefRes) -> bool {
        match (*self, *other) {
            (DefKind::Function(_), DefKind::Function(())) => true,
            (DefKind::ExportAlias(l0), DefKind::ExportAlias(r0)) => l0 == r0,
            (DefKind::GlobalObj(_), DefKind::GlobalObj(())) => true,
            (DefKind::Class(_), DefKind::Class(())) => true,
            (DefKind::Foreign(l0), DefKind::Foreign(r0)) => l0 == r0,
            (DefKind::ResolverHandler(l0), DefKind::ResolverHandler(r0)) => l0 == r0,
            (DefKind::Resolver(_), DefKind::Resolver(())) => true,
            (DefKind::ResolverDef(l0), DefKind::ResolverDef(r0)) => l0 == r0,
            (DefKind::Closure(_), DefKind::Closure(())) => true,
            (DefKind::ModuleNs(l0), DefKind::ModuleNs(r0)) => l0 == r0,
            (DefKind::Arg, DefKind::Arg) => true,
            (DefKind::Undefined, DefKind::Undefined) => true,
            (
                DefKind::Function(_)
                | DefKind::Arg
                | DefKind::Undefined
                | DefKind::ExportAlias(_)
                | DefKind::GlobalObj(_)
                | DefKind::Class(_)
                | DefKind::Foreign(_)
                | DefKind::Resolver(_)
                | DefKind::ResolverHandler(_)
                | DefKind::ResolverDef(_)
                | DefKind::Closure(_)
                | DefKind::ModuleNs(_),
                _,
            ) => false,
        }
    }
}

impl Copy for DefKey {}
impl Copy for DefRes {}
impl Copy for DefRef<'_> {}

#[derive(Debug, Clone, Default)]
pub struct Definitions {
    pub defs: TiVec<DefId, DefKey>,
    funcs: TiVec<FuncId, Body>,
    pub classes: TiVec<ObjId, Class>,
    foreign: TiVec<ForeignId, ForeignItem>,
}

#[derive(Debug, Clone, Default)]
pub struct Environment {
    exports: TiVec<ModId, Vec<(JsWord, DefId)>>,
    pub global: TiVec<ModId, DefId>,
    pub defs: Definitions,
    default_exports: FxHashMap<ModId, DefId>,
    pub resolver: ResolverTable,
}

// POI

struct ImportCollector<'cx> {
    resolver: &'cx mut Environment,
    file_resolver: &'cx ForgeResolver,
    foreign_defs: &'cx mut TiVec<ForeignId, ForeignItem>,
    curr_mod: ModId,
    current_import: JsWord,
    in_foreign_import: bool,
}

struct ExportCollector<'cx> {
    res_table: &'cx mut ResolverTable,
    curr_mod: ModId,
    exports: Vec<(JsWord, DefId)>,
    default: Option<DefId>,
}

struct GlobalCollector<'cx> {
    res: &'cx mut Environment,
    module: ModId,
    global_id: DefId,
    secret_packages: Vec<PackageData>,
    parent: Option<DefId>,
}

#[derive(Debug, Clone, Copy, PartialEq, Eq)]
enum LowerStage {
    Collect,
    Create,
}

#[derive(Debug, Clone, Copy, PartialEq, Eq)]
pub enum IntrinsicName {
    RequestConfluence,
    RequestJira,
    Other,
}

#[derive(Serialize, Deserialize, PartialEq, Debug, Clone, Eq)]
pub struct PackageData {
    pub package_name: String,
    pub function_name: String,
    pub secret_position: u8,
}

struct Lowerer<'cx> {
    res: &'cx mut Environment,
    curr_mod: ModId,
    curr_class: Option<DefId>,
    parents: Vec<DefId>,
    curr_def: Option<DefId>,
}

#[derive(Debug, Clone, PartialEq, Eq, Hash)]
enum PropPath {
    Def(DefId),
    Static(JsWord),
    MemberCall(JsWord),
    Unknown(Id),
    Expr,
    This,
    Super,
    Private(Id),
    Computed(Id),
}

fn normalize_callee_expr(
    callee: CalleeRef<'_>,
    res_table: &Environment,
    curr_mod: ModId,
) -> Vec<PropPath> {
    struct CalleeNormalizer<'cx> {
        res_table: &'cx Environment,
        curr_mod: ModId,
        path: Vec<PropPath>,
        in_prop: bool,
    }

    impl<'cx> CalleeNormalizer<'cx> {
        fn check_prop(&mut self, n: &MemberProp) {
            let old_prop = mem::replace(&mut self.in_prop, true);
            n.visit_with(self);
            self.in_prop = old_prop;
        }
    }

    impl Visit for CalleeNormalizer<'_> {
        fn visit_member_prop(&mut self, n: &MemberProp) {
            match n {
                MemberProp::Ident(n) => {
                    self.path.push(PropPath::Static(n.sym.clone()));
                }
                MemberProp::PrivateName(PrivateName { id, .. }) => {
                    self.path.push(PropPath::Private(id.to_id()))
                }
                MemberProp::Computed(ComputedPropName { expr, .. }) => {
                    let old_prop = mem::replace(&mut self.in_prop, true);
                    expr.visit_with(self);
                    self.in_prop = old_prop;
                }
            }
        }

        fn visit_ident(&mut self, n: &Ident) {
            let id = n.to_id();
            if self.in_prop {
                self.path.push(PropPath::Computed(id));
            } else {
                let prop = self
                    .res_table
                    .sym_to_id(id.clone(), self.curr_mod)
                    .map_or(PropPath::Unknown(id), PropPath::Def);
                self.path.push(prop);
            }
        }

        fn visit_str(&mut self, n: &Str) {
            let str = n.value.clone();
            self.path.push(PropPath::Static(str));
        }

        fn visit_lit(&mut self, n: &Lit) {
            match n {
                Lit::Str(n) => n.visit_with(self),
                Lit::Bool(_)
                | Lit::Null(_)
                | Lit::Num(_)
                | Lit::BigInt(_)
                | Lit::Regex(_)
                | Lit::JSXText(_) => self.path.push(PropPath::Expr),
            }
        }

        fn visit_expr(&mut self, n: &Expr) {
            match n {
                Expr::Member(MemberExpr { obj, prop, .. }) if !self.in_prop => {
                    obj.visit_with(self);
                    prop.visit_with(self);
                }
                Expr::This(_) => {
                    if !self.path.is_empty() {
                        warn!("thisexpr in prop index: {}", self.path.len());
                    } else {
                        self.path.push(PropPath::This);
                    }
                }
                expr @ (Expr::Lit(_) | Expr::Paren(_) | Expr::Ident(_)) => {
                    expr.visit_children_with(self)
                }
                Expr::Call(CallExpr { callee, .. }) => {
                    let Some(expr) = callee.as_expr() else {
                        self.path.push(PropPath::Expr);
                        return;
                    };
                    match &**expr {
                        Expr::Member(MemberExpr {
                            obj,
                            prop: MemberProp::Ident(ident),
                            ..
                        }) => {
                            obj.visit_with(self);
                            self.path.push(PropPath::MemberCall(ident.sym.clone()));
                        }
                        _ => {
                            self.path.push(PropPath::Expr);
                        }
                    }
                }

                _ => self.path.push(PropPath::Expr),
            }
        }
    }
    match callee {
        CalleeRef::Expr(expr) => {
            let mut normalizer = CalleeNormalizer {
                res_table,
                curr_mod,
                path: vec![],
                in_prop: false,
            };
            normalizer.visit_expr(expr);
            normalizer.path
        }
        CalleeRef::Import => vec![],
        CalleeRef::Super => vec![PropPath::Super],
    }
}

impl ResolverTable {
    #[inline]
    fn sym_id(&self, id: Id, module: ModId) -> Option<DefId> {
        self.symbol_to_id.get(&Symbol { module, id }).copied()
    }

    #[inline]
    fn recent_sym(&self, sym: JsWord, module: ModId) -> Option<DefId> {
        self.recent_names.get(&(sym, module)).copied()
    }

    #[inline]
    fn get_default(&self, module: ModId) -> Option<DefId> {
        for (defid, sym) in self.names.iter_enumerated() {
            if &sym.to_string() == "default" && self.owning_module.contains(&module) {
                return Some(defid);
            }
        }
        None
    }

    #[inline]
    fn sym_kind(&self, id: Id, module: ModId) -> Option<DefRes> {
        let def = self.sym_id(id, module)?;
        self.defs.get(def).copied()
    }

    #[inline]
    fn reserve_symbol(&mut self, id: Id, module: ModId) -> DefId {
        self.add_sym(DefRes::default(), id, module)
    }

    #[inline]
    fn get_or_insert_sym(&mut self, id: Id, module: ModId) -> DefId {
        let defid = self
            .sym_id(id.clone(), module)
            .unwrap_or_else(|| self.reserve_symbol(id.clone(), module));
        self.recent_names.insert((id.0, module), defid);
        defid
    }

    #[inline]
    fn get_sym(&mut self, id: Id, module: ModId) -> Option<DefId> {
        self.sym_id(id.clone(), module)
    }

    fn reserve_def(&mut self, name: JsWord, module: ModId) -> DefId {
        self.defs.push_and_get_key(DefRes::default());
        self.names.push_and_get_key(name);
        self.owning_module.push_and_get_key(module)
    }

    fn add_anon(&mut self, def: DefRes, name: JsWord, module: ModId) -> DefId {
        let defid = self.defs.push_and_get_key(def);
        let defid2 = self.owning_module.push_and_get_key(module);
        debug_assert_eq!(
            defid, defid2,
            "inconsistent state while inserting 1 {}",
            &*name
        );
        let defid3 = self.names.push_and_get_key(name);
        debug_assert_eq!(
            defid,
            defid3,
            "inconsistent state while inserting 2 {}",
            self.names.last().unwrap()
        );
        defid
    }

    fn add_sym(&mut self, def: DefRes, id: Id, module: ModId) -> DefId {
        let defid = self.defs.push_and_get_key(def);
        let defid2 = self.owning_module.push_and_get_key(module);
        debug_assert_eq!(
            defid, defid2,
            "inconsistent state while inserting 3 {}",
            id.0
        );
        let sym = id.0.clone();
        self.symbol_to_id.insert(Symbol { id, module }, defid2);
        self.recent_names.insert((sym.clone(), module), defid2);
        let defid3 = self.names.push_and_get_key(sym);
        debug_assert_eq!(
            defid,
            defid3,
            "inconsistent state while inserting 4 {}",
            self.names.last().unwrap()
        );
        defid
    }
}

struct FunctionCollector<'cx> {
    res: &'cx mut Environment,
    module: ModId,
    curr_class: Option<DefId>,
    curr_function: Option<DefId>,
    secret_packages: Vec<PackageData>,
    parent: Option<DefId>,
}

struct FunctionAnalyzer<'cx> {
    pub res: &'cx mut Environment,
    module: ModId,
    current_def: DefId,
    assigning_to: Option<Variable>,
    pub body: Body,
    block: BasicBlockId,
    secret_packages: Vec<PackageData>,
    operand_stack: Vec<Operand>,
    in_lhs: bool,
}

#[derive(Debug, Clone, Copy, PartialEq, Eq)]
pub enum CalleeRef<'a> {
    Expr(&'a Expr),
    Import,
    Super,
}

impl<'a> From<&'a Callee> for CalleeRef<'a> {
    fn from(value: &'a Callee) -> Self {
        match value {
            Callee::Super(_) => Self::Super,
            Callee::Import(_) => Self::Import,
            Callee::Expr(expr) => Self::Expr(expr),
        }
    }
}

impl<'a> From<&'a Expr> for CalleeRef<'a> {
    fn from(value: &'a Expr) -> Self {
        Self::Expr(value)
    }
}

#[derive(Debug, Clone, Copy, PartialEq, Eq, PartialOrd, Ord, Default)]
enum ApiCallKind {
    #[default]
    Unknown,
    Trivial,
    Authorize,
}

fn classify_api_call(expr: &Expr) -> ApiCallKind {
    use once_cell::sync::Lazy;
    use regex::Regex;

    // FIXME: this should be done as a dataflow analysis instead of on the AST.
    static TRIVIAL: Lazy<Regex> = Lazy::new(|| {
        Regex::new(r"user|instance|avatar|license|preferences|server[iI]nfo").unwrap()
    });

    #[derive(Default)]
    struct ApiCallClassifier {
        kind: ApiCallKind,
    }

    impl ApiCallClassifier {
        fn check(&mut self, name: &str) {
            if name.contains("permission") {
                self.kind = self.kind.max(ApiCallKind::Authorize);
            } else if TRIVIAL.is_match(name) || name.contains("group") {
                self.kind = self.kind.max(ApiCallKind::Trivial);
            }
        }
    }

    impl Visit for ApiCallClassifier {
        fn visit_tpl_element(&mut self, n: &TplElement) {
            self.check(&n.raw);
        }

        fn visit_str(&mut self, s: &Str) {
            self.check(&s.value);
        }
    }

    let mut classifier = ApiCallClassifier::default();
    expr.visit_with(&mut classifier);
    classifier.kind
}

impl<'cx> FunctionAnalyzer<'cx> {
    #[inline]
    fn set_curr_terminator(&mut self, term: Terminator) {
        self.body.set_terminator(self.block, term);
    }

    fn as_intrinsic(&self, callee: &[PropPath], first_arg: Option<&Expr>) -> Option<Intrinsic> {
        fn is_storage_read(prop: &JsWord) -> bool {
            *prop == *"get" || *prop == *"getSecret" || *prop == *"query"
        }
        match *callee {
            [PropPath::Unknown((ref name, ..))] if *name == *"fetch" => Some(Intrinsic::Fetch),
            [PropPath::Def(def), ref authn @ .., PropPath::Static(ref last)]
                if *last == *"requestJira"
                    || *last == *"requestConfluence"
                        && Some(&ImportKind::Default)
                            == self.res.as_foreign_import(def, "@forge/api") =>
            {
                let function_name = if *last == String::from("requestJira") {
                    IntrinsicName::RequestJira
                } else {
                    IntrinsicName::RequestConfluence
                };
                let first_arg = first_arg?;
                match classify_api_call(first_arg) {
                    ApiCallKind::Unknown => {
                        if authn.first() == Some(&PropPath::MemberCall("asApp".into())) {
                            Some(Intrinsic::ApiCall(function_name))
                        } else {
                            Some(Intrinsic::SafeCall(function_name))
                        }
                    }
                    ApiCallKind::Trivial => Some(Intrinsic::SafeCall(function_name)),
                    ApiCallKind::Authorize => Some(Intrinsic::Authorize(function_name)),
                }
            }
            [PropPath::Def(def), ref authn @ .., PropPath::Static(ref last)]
                if self.secret_packages.iter().any(|package_data| {
                    return *package_data.function_name == *last
                        && Some(&ImportKind::Default)
                            == self.res.as_foreign_import(def, &package_data.package_name);
                }) =>
            {
                Some(Intrinsic::JWTSign(
                    self.secret_packages
                        .iter()
                        .cloned()
                        .filter(|package| {
                            *package.function_name == *last
                                && Some(&ImportKind::Default)
                                    == self.res.as_foreign_import(def, &package.package_name)
                        })
                        .collect_vec()
                        .get(0)
                        .unwrap()
                        .clone(),
                ))
            }
            [PropPath::Def(def), PropPath::Static(ref s), ..] if is_storage_read(s) => {
                match self.res.as_foreign_import(def, "@forge/api") {
                    Some(ImportKind::Named(ref name)) if *name == *"storage" => {
                        Some(Intrinsic::StorageRead)
                    }
                    _ => None,
                }
            }
            [PropPath::Def(def), ..] => match self.res.as_foreign_import(def, "@forge/api") {
                Some(ImportKind::Named(ref name)) if *name == *"authorize" => {
                    Some(Intrinsic::Authorize(IntrinsicName::Other))
                }
                _ => None,
            },
            _ => None,
        }
    }

    /// Sets the current block to `block` and returns the previous block.
    #[inline]
    fn goto_block(&mut self, block: BasicBlockId) -> BasicBlockId {
        self.set_curr_terminator(Terminator::Goto(block));
        mem::replace(&mut self.block, block)
    }

    #[inline]
    fn push_curr_inst(&mut self, inst: Inst) {
        self.body.push_inst(self.block, inst);
    }

    fn lower_member(&mut self, obj: &Expr, prop: &MemberProp) -> Operand {
<<<<<<< HEAD
        let obj = self.lower_expr(obj, None);
=======
        if obj.as_ident().is_some_and(|ident| *ident.sym == *"process") && eq_prop_name(prop, "env")
        {
            // FIXME: Store the exact environment variable in the IR and don't create duplicate IR instructions.
            self.push_curr_inst(Inst::Expr(Rvalue::Intrinsic(
                Intrinsic::EnvRead,
                smallvec![],
            )));
        }

        let obj = self.lower_expr(obj);
>>>>>>> 28bf2124
        let Operand::Var(mut var) = obj else {
            // FIXME: handle literals
            return obj;
        };
        match prop {
            MemberProp::Ident(id) | MemberProp::PrivateName(PrivateName { id, .. }) => {
                let id = id.to_id();
                var.projections.push(Projection::Known(id.0));
            }
            MemberProp::Computed(ComputedPropName { expr, .. }) => {
                let opnd = self.lower_expr(expr, None);
                var.projections
                    .push(self.body.resolve_prop(self.block, opnd));
            }
        }
        Operand::Var(var)
    }

    fn bind_pats_helper(&mut self, n: &Pat, rhs: Variable) {
        match n {
            Pat::Ident(BindingIdent { id, .. }) => {
                let id = id.to_id();
                let def = self.res.get_or_insert_sym(id, self.module);
                let var = self.body.get_or_insert_global(def);
                self.push_curr_inst(Inst::Assign(
                    Variable::new(var),
                    Rvalue::Read(Operand::Var(rhs)),
                ));
            }
            Pat::Array(ArrayPat { elems, .. }) => {
                for (i, elem) in elems.iter().enumerate() {
                    if let Some(elem) = elem {
                        let prop = Projection::Known(i.to_string().into());
                        let mut var = rhs.clone();
                        var.projections.push(prop);
                        self.bind_pats_helper(elem, var);
                    }
                }
            }
            Pat::Rest(RestPat { arg, .. }) => self.bind_pats_helper(arg, rhs),
            Pat::Object(obj) => {
                for prop in &obj.props {
                    let mut rhs = rhs.clone();
                    match prop {
                        ObjectPatProp::KeyValue(KeyValuePatProp { key, value }) => match key {
                            PropName::Ident(Ident { sym: prop, .. })
                            | PropName::Str(Str { value: prop, .. }) => {
                                let prop = Projection::Known(prop.clone());
                                rhs.projections.push(prop);
                                self.bind_pats_helper(value, rhs);
                            }
                            PropName::Num(Number { value: num, .. }) => {
                                // FIXME: derive Eq and Hash for Projection so we can use floats
                                // (Yes, I know ^ is cringe, but it matches JS semantics)
                                let prop = Projection::Known(num.to_string().into());
                                rhs.projections.push(prop);
                                self.bind_pats_helper(value, rhs);
                            }
                            PropName::Computed(ComputedPropName { expr, .. }) => {
                                let opnd = self.lower_expr(expr, None);
                                let proj = self.body.resolve_prop(self.block, opnd);
                                rhs.projections.push(proj);
                                self.bind_pats_helper(value, rhs);
                            }
                            PropName::BigInt(bigint) => {
                                let proj = Projection::Known(bigint.value.to_string().into());
                                rhs.projections.push(proj);
                                self.bind_pats_helper(value, rhs);
                            }
                        },
                        ObjectPatProp::Assign(AssignPatProp { key, value, .. }) => {
                            let id = key.to_id();
                            rhs.projections.push(Projection::Known(id.0.clone()));
                            let def = self.res.get_or_insert_sym(id, self.module);
                            let var = self.body.get_or_insert_global(def);
                            self.push_curr_inst(Inst::Assign(
                                Variable::new(var),
                                Rvalue::Read(Operand::Var(rhs)),
                            ));
                        }
                        ObjectPatProp::Rest(rest) => self.bind_pats_helper(&rest.arg, rhs),
                    }
                }
            }
            Pat::Assign(AssignPat { left, right, .. }) => self.bind_pats_helper(left, rhs),
            Pat::Invalid(_) => {}
            Pat::Expr(_) => {}
        }
    }

    fn lower_jsx_member(&mut self, n: &JSXMemberExpr) -> Operand {
        let mut var = match &n.obj {
            JSXObject::JSXMemberExpr(obj) => self.lower_jsx_member(&obj),
            JSXObject::Ident(ident) => self.lower_ident(&ident),
        };
        if let Operand::Var(var) = &mut var {
            var.projections.push(Projection::Known(n.prop.sym.clone()));
        }
        var
    }

    fn resolve_class_prop(&self, obj: &Expr) -> Option<&Class> {
        if let Expr::Ident(ident) = &*obj {
            if let Some(defid) = self.res.sym_to_id(ident.to_id(), self.module) {
                if let Some(potential_class) = self.body.class_instantiations.get(&defid) {
                    if let Some(DefKind::Class(class_id)) =
                        self.res.defs.defs.get(potential_class.clone())
                    {
                        return self.res.defs.classes.get(class_id.clone());
                    }
                }
            }
        }
        None
    }

    fn get_operand_for_call(&mut self, expr: &Expr) -> Operand {
        if let Expr::Ident(ident) = expr {
            if let Some(DefKind::Class(class)) = self.res.sym_to_def(ident.to_id(), self.module) {
                let id = ident.to_id();
                // let Some(def) = self.res.sym_to_id(id.clone(), self.module) else {
                //     return Literal::Undef.into();
                // };
                if let Some((_, def_constructor)) =
                    class.pub_members.iter().find(|(name, defid)| {
                        return name == "constructor";
                    })
                {
                    let var = self.body.get_or_insert_global(def_constructor.clone());
                    return Operand::with_var(var);
                }
            }
        }
        if let Expr::Member(MemberExpr { obj, prop, .. }) = expr {
            if let Some(class) = self.resolve_class_prop(obj) {
                if let MemberProp::Ident(ident) = prop {
                    if let Some((_, def_constructor)) =
                        class.pub_members.iter().find(|(name, defid)| {
                            return name == &ident.sym;
                        })
                    {
                        let var = self.body.get_or_insert_global(def_constructor.clone());
                        return Operand::with_var(var);
                    }
                }
            }
        }
        self.lower_expr(expr, None)
    }

    fn lower_call(&mut self, callee: CalleeRef<'_>, args: &[ExprOrSpread]) -> Operand {
        let props = normalize_callee_expr(callee, self.res, self.module);
        if let Some(&PropPath::Def(id)) = props.first() {
            if self.res.as_foreign_import(id, "@forge/ui").map_or(
                false,
                |imp| matches!(imp, ImportKind::Named(s) if *s == *"useState" || *s == *"useEffect"),
            ) || calls_method(callee, "then")
                || calls_method(callee, "map")
                || calls_method(callee, "foreach")
                || calls_method(callee, "filter")
                || calls_method(callee, "catch")
            {
                if let [ExprOrSpread { expr, .. }] = args {
                    debug!("found useState/then/map/foreach/filter");
                    match &**expr {
                        Expr::Arrow(ArrowExpr { body, .. }) => match body {
                            BlockStmtOrExpr::BlockStmt(stmt) => {
                                self.lower_stmts(&stmt.stmts);
                                return Operand::UNDEF;
                            }
                            BlockStmtOrExpr::Expr(expr) => {
                                return self.lower_expr(&expr, None);
                            }
                        },
                        Expr::Fn(FnExpr { ident: _, function }) => {
                            if let Some(body) = &function.body {
                                self.lower_stmts(&body.stmts);
                                return Operand::UNDEF;
                            }
                        }
                        _ => {}
                    }
                }
            }
        }
        let lowered_args = args
            .iter()
            .enumerate()
            .map(|(i, arg)| {
                let defid = self.res.add_anonymous(
                    i.to_string() + "argument",
                    AnonType::Unknown,
                    self.module,
                );
                self.lower_expr(&arg.expr, Some(defid))
            })
            .collect();
        let callee = match callee {
            CalleeRef::Super => Operand::Var(Variable::SUPER),
            CalleeRef::Import => Operand::UNDEF,
            CalleeRef::Expr(expr) => self.get_operand_for_call(expr),
        };

        let first_arg = args.first().map(|expr| &*expr.expr);
        let call = match self.as_intrinsic(&props, first_arg) {
            Some(int) => Rvalue::Intrinsic(int, lowered_args),
            None => Rvalue::Call(callee, lowered_args),
        };

        let res = self.body.push_tmp(self.block, call, None);
        Operand::with_var(res)
    }

    fn bind_pats(&mut self, n: &Pat, val: Rvalue) {
        match n {
            Pat::Ident(BindingIdent { id, .. }) => {
                let id = id.to_id();
                let def = self.res.get_or_insert_sym(id.clone(), self.module);
                let var = self.body.get_or_insert_global(def);
                self.push_curr_inst(Inst::Assign(Variable::new(var), val));
            }
            Pat::Array(ArrayPat { elems, .. }) => {
                let lval = self.body.push_tmp(self.block, val, None);
                self.bind_pats_helper(n, Variable::new(lval));
            }
            Pat::Rest(RestPat { arg, .. }) => self.bind_pats(arg, val),
            Pat::Object(ObjectPat { props, .. }) => {
                let lval = self.body.push_tmp(self.block, val, None);
                self.bind_pats_helper(n, Variable::new(lval));
            }
            Pat::Assign(AssignPat { left, right, .. }) => {
                // TODO: handle default
                self.bind_pats(left, val);
            }
            Pat::Invalid(_) => {}
            Pat::Expr(expr) => {
                let opnd = self.lower_expr(expr, None);
                self.body.coerce_to_lval(self.block, opnd, None);
            }
        }
    }

    fn lower_tpl(&mut self, n: &Tpl) -> Template {
        let exprs = n
            .exprs
            .iter()
            .map(|expr| self.lower_expr(expr, None))
            .collect::<Vec<_>>();
        let quasis = n
            .quasis
            .iter()
            .map(|quasi| quasi.raw.clone())
            .collect::<Vec<_>>();
        Template {
            exprs,
            quasis,
            ..Default::default()
        }
    }

    fn lower_jsx_attr(&mut self, n: &JSXElement) {
        n.opening.attrs.iter().for_each(|attr| match attr {
            JSXAttrOrSpread::JSXAttr(jsx_attr) => {
                if let JSXAttrName::Ident(ident_value) = &jsx_attr.name {
                    if let Some(JSXAttrValue::JSXExprContainer(jsx_expr)) = &jsx_attr.value {
                        self.lower_jsx_handler(&jsx_expr, ident_value);
                    }
                }
            }
            JSXAttrOrSpread::SpreadElement(_) => {}
        });
    }

    fn lower_jsx_handler(&mut self, n: &JSXExprContainer, ident_value: &Ident) {
        if let JSXExpr::Expr(expr) = &n.expr {
            // FIXME: Add entry point for the functions that are called as part of the handlers
            self.lower_expr(&expr, None);
            if let Some(second_char) = ident_value.sym.chars().nth(2) {
                if ident_value.sym.starts_with("on") && second_char.is_uppercase() {
                    match &**expr {
                        Expr::Arrow(arrow_expr) => {
                            if let BlockStmtOrExpr::Expr(expr) = &arrow_expr.body {
                                self.lower_expr(&**expr, None);
                            }
                        }
                        Expr::Ident(ident) => {
                            let defid = self.res.sym_to_id(ident.to_id(), self.module);
                            let varid = self.body.get_or_insert_global(defid.unwrap());
                            self.body.push_tmp(
                                self.block,
                                Rvalue::Call(
                                    Operand::Var(Variable::from(varid)),
                                    SmallVec::default(),
                                ),
                                None,
                            );
                        }
                        _ => {}
                    }
                }
            }
        }
    }

    fn lower_jsx_child(&mut self, n: &JSXElementChild) -> Operand {
        match n {
            JSXElementChild::JSXText(JSXText { value, .. }) => {
                let value = JsWord::from(value.to_string());
                Operand::Lit(Literal::Str(value))
            }
            JSXElementChild::JSXExprContainer(JSXExprContainer { expr, .. }) => match expr {
                JSXExpr::JSXEmptyExpr(_) => Operand::UNDEF,
                JSXExpr::Expr(expr) => self.lower_expr(expr, None),
            },
            JSXElementChild::JSXSpreadChild(JSXSpreadChild { expr, .. }) => {
                self.lower_expr(expr, None)
            }
            JSXElementChild::JSXElement(elem) => {
                self.lower_jsx_attr(elem);
                self.lower_jsx_elem(elem)
            }
            JSXElementChild::JSXFragment(JSXFragment { children, .. }) => {
                for child in children {
                    self.lower_jsx_child(child);
                }
                Operand::UNDEF
            }
        }
    }

    fn lower_ident(&mut self, ident: &Ident) -> Operand {
        let id = ident.to_id();
        let Some(def) = self.res.sym_to_id(id.clone(), self.module) else {
            warn!("unknown symbol: {}", id.0);
            return Literal::Undef.into();
        };
        let var = self.body.get_or_insert_global(def);
        Operand::with_var(var)
    }

    fn lower_jsx_elem(&mut self, n: &JSXElement) -> Operand {
        let args = n
            .children
            .iter()
            .map(|child| self.lower_jsx_child(child))
            .collect();

        self.lower_jsx_attr(n);

        let callee = match &n.opening.name {
            JSXElementName::Ident(ident) => {
                let id = ident.to_id();
                let Some(def) = self.res.sym_to_id(id.clone(), self.module) else {
                    warn!("unknown symbol: {}", id.0);
                    return Literal::Undef.into();
                };
                let var = self.body.get_or_insert_global(def);
                Operand::with_var(var)
            }
            JSXElementName::JSXMemberExpr(mem) => self.lower_jsx_member(&mem),
            JSXElementName::JSXNamespacedName(JSXNamespacedName { ns, name }) => {
                let ns = ns.to_id();
                let Some(def) = self.res.sym_to_id(ns.clone(), self.module) else {
                    warn!("unknown symbol: {}", ns.0);
                    return Literal::Undef.into();
                };
                let var = self.body.get_or_insert_global(def);
                let mut var = Variable::new(var);
                var.projections.push(Projection::Known(name.sym.clone()));
                Operand::Var(var)
            }
        };
        let call = Rvalue::Call(callee, args);
        Operand::with_var(self.body.push_tmp(self.block, call, None))
    }

    // TODO: This can probably be made into a trait
    fn lower_expr(&mut self, n: &Expr, parent: Option<DefId>) -> Operand {
        match n {
            Expr::This(_) => Operand::Var(Variable::THIS),
            Expr::Array(ArrayLit { elems, .. }) => {
                let array_lit: Vec<_> = elems
                    .iter()
                    .map(|e| {
                        e.as_ref()
                            .map_or(Operand::UNDEF, |ExprOrSpread { spread, expr }| {
                                self.lower_expr(expr, None)
                            })
                    })
                    .collect();
                Operand::UNDEF
            }
            Expr::Object(ObjectLit { span, props }) => {
                let def_id = self
                    .res
                    .add_anonymous("__UNKNOWN", AnonType::Obj, self.module);
                let class_var_id = self.body.add_var(VarKind::LocalDef((def_id)));
                if let DefKind::GlobalObj(class_id) = self.res.defs.defs[def_id] {
                    props.iter().for_each(|prop_or_spread| {
                        let mut var = Variable::new(class_var_id);
                        match prop_or_spread {
                            PropOrSpread::Prop(prop) => match &**prop {
                                Prop::Shorthand(ident) => {
                                    let id = ident.to_id();
                                    let new_def =
                                        self.res.get_or_insert_sym(id.clone(), self.module);
                                    let var_id = self.body.get_or_insert_global(new_def);
                                    var.projections.push(Projection::Known(ident.sym.clone()));
                                    self.res
                                        .def_mut(def_id)
                                        .expect_class()
                                        .pub_members
                                        .push((id.0, new_def));
                                    self.body.push_inst(
                                        self.block,
                                        Inst::Assign(var, Rvalue::Read(Operand::with_var(var_id))),
                                    );
                                }
                                Prop::KeyValue(KeyValueProp { key, value }) => {
                                    let lowered_value = self.lower_expr(&value, None);
                                    let lowered_var = self.body.coerce_to_lval(
                                        self.block,
                                        lowered_value.clone(),
                                        None,
                                    );

                                    let rval = Rvalue::Read(lowered_value);
                                    match lowered_var.base {
                                        Base::Var(var_id) => {
                                            match key {
                                                PropName::Str(str) => {
                                                    let def_id_prop = self.res.add_anonymous(
                                                        str.value.clone(),
                                                        AnonType::Unknown,
                                                        self.module,
                                                    );
                                                    let cls =
                                                        self.res.def_mut(def_id).expect_class();
                                                    cls.pub_members.push((
                                                        key.as_symbol().unwrap(),
                                                        def_id_prop,
                                                    ));
                                                    var.projections
                                                        .push(Projection::Known(str.value.clone()));
                                                }
                                                PropName::Ident(ident) => {
                                                    let def_id_prop = self.res.get_or_insert_sym(
                                                        ident.to_id(),
                                                        self.module,
                                                    );
                                                    let cls =
                                                        self.res.def_mut(def_id).expect_class();
                                                    cls.pub_members.push((
                                                        key.as_symbol().unwrap(),
                                                        def_id_prop,
                                                    ));
                                                    var.projections
                                                        .push(Projection::Known(ident.sym.clone()));
                                                }
                                                _ => {}
                                            }
                                            self.body
                                                .push_inst(self.block, Inst::Assign(var, rval));
                                        }
                                        _ => {}
                                    }
                                }
                                _ => {}
                            },
                            PropOrSpread::Spread(spread) => {}
                        }
                    })
                }
                Operand::Var(Variable::new(class_var_id))
            }
            Expr::Fn(_) => Operand::UNDEF,
            Expr::Unary(UnaryExpr { op, arg, .. }) => {
                let arg = self.lower_expr(arg, None);
                let tmp = self
                    .body
                    .push_tmp(self.block, Rvalue::Unary(op.into(), arg), None);
                Operand::with_var(tmp)
            }
            Expr::Update(UpdateExpr {
                op, prefix, arg, ..
            }) => {
                // FIXME: Handle op
                self.lower_expr(arg, None)
            }
            Expr::Bin(BinExpr {
                op, left, right, ..
            }) => {
                let left = self.lower_expr(left, None);
                let right = self.lower_expr(right, None);

                let tmp = self
                    .body
                    .push_tmp(self.block, Rvalue::Bin(op.into(), left, right), None);
                Operand::with_var(tmp)
            }

            Expr::SuperProp(SuperPropExpr { obj, prop, .. }) => {
                let mut super_var = Variable::SUPER;
                match prop {
                    SuperProp::Ident(id) => {
                        let id = id.to_id().0;
                        super_var.projections.push(Projection::Known(id));
                    }
                    SuperProp::Computed(ComputedPropName { expr, .. }) => {
                        let opnd = self.lower_expr(expr, None);
                        let prop = self.body.resolve_prop(self.block, opnd);
                        super_var.projections.push(prop);
                    }
                }
                Operand::Var(super_var)
            }
            Expr::Assign(AssignExpr {
                op, left, right, ..
            }) => {
                let rhs = self.lower_expr(right, None);
                match left {
                    PatOrExpr::Expr(expr) => {
                        let opnd = self.lower_expr(expr, None);
                        let lval = self.body.coerce_to_lval(self.block, opnd, None);
                        self.push_curr_inst(Inst::Assign(lval, Rvalue::Read(rhs.clone())));
                    }
                    PatOrExpr::Pat(pat) => {
                        self.bind_pats(pat, Rvalue::Read(rhs.clone()));
                    }
                };
                rhs
            }
            Expr::Member(MemberExpr { obj, prop, .. }) => self.lower_member(obj, prop),
            Expr::Cond(CondExpr {
                test, cons, alt, ..
            }) => {
                let cond = self.lower_expr(test, None);
                let curr = self.block;
                let rest = self.body.new_block();
                let cons_block = self.body.new_block();
                let alt_block = self.body.new_block();
                self.set_curr_terminator(Terminator::If {
                    cond,
                    cons: cons_block,
                    alt: alt_block,
                });
                self.block = cons_block;
                let cons = self.lower_expr(cons, None);
                let cons_phi = self.body.push_tmp(self.block, Rvalue::Read(cons), None);
                self.set_curr_terminator(Terminator::Goto(rest));
                self.block = alt_block;
                let alt = self.lower_expr(alt, None);
                let alt_phi = self.body.push_tmp(self.block, Rvalue::Read(alt), None);
                self.set_curr_terminator(Terminator::Goto(rest));
                self.block = rest;
                let phi = self.body.push_tmp(
                    self.block,
                    Rvalue::Phi(vec![(cons_phi, cons_block), (alt_phi, alt_block)]),
                    None,
                );
                Operand::with_var(phi)
            }
            Expr::Call(CallExpr { callee, args, .. }) => self.lower_call(callee.into(), args),
            Expr::New(NewExpr { callee, args, .. }) => {
                if let Expr::Ident(ident) = &**callee {
                    // remove the clone
                    return self.lower_call(
                        CalleeRef::Expr(callee),
                        args.clone().unwrap_or_default().as_slice(),
                    );
                }

                Operand::UNDEF
            }
            Expr::Seq(SeqExpr { exprs, .. }) => {
                if let Some((last, rest)) = exprs.split_last() {
                    for expr in rest {
                        let opnd = self.lower_expr(expr, None);
                        self.body.push_expr(self.block, Rvalue::Read(opnd));
                    }
                    self.lower_expr(last, None)
                } else {
                    Literal::Undef.into()
                }
            }
            Expr::Ident(id) => {
                let id = id.to_id();
                let Some(def) = self.res.sym_to_id(id.clone(), self.module) else {
                    warn!("unknown symbol: {}", id.0);
                    return Literal::Undef.into();
                };
                let var = self.body.get_or_insert_global(def);
                Operand::with_var(var)
            }
            Expr::Lit(lit) => lit.clone().into(),
            Expr::Tpl(tpl) => {
                let tpl = self.lower_tpl(tpl);
                Operand::with_var(
                    self.body
                        .push_tmp(self.block, Rvalue::Template(tpl), parent),
                )
            }
            Expr::TaggedTpl(TaggedTpl { tag, tpl, .. }) => {
                let tag = Some(self.lower_expr(tag, parent));
                let tpl = Template {
                    tag,
                    ..self.lower_tpl(tpl)
                };
                Operand::with_var(
                    self.body
                        .push_tmp(self.block, Rvalue::Template(tpl), parent),
                )
            }
            Expr::Arrow(_) => Operand::UNDEF,
            Expr::Class(_) => Operand::UNDEF,
            Expr::Yield(YieldExpr { arg, .. }) => arg
                .as_deref()
                .map_or(Operand::UNDEF, |expr| self.lower_expr(expr, None)),
            Expr::MetaProp(_) => Operand::UNDEF,
            Expr::Await(AwaitExpr { arg, .. }) => self.lower_expr(arg, None),
            Expr::Paren(ParenExpr { expr, .. }) => self.lower_expr(expr, None),
            Expr::JSXMember(mem) => self.lower_jsx_member(&mem),
            Expr::JSXNamespacedName(JSXNamespacedName { ns, name, .. }) => {
                let mut ident = self.lower_ident(&ns);
                if let Operand::Var(var) = &mut ident {
                    var.projections.push(Projection::Known(name.sym.clone()));
                }
                ident
            }
            Expr::JSXEmpty(_) => Operand::UNDEF,
            Expr::JSXElement(elem) => self.lower_jsx_elem(&elem),
            Expr::JSXFragment(JSXFragment {
                opening,
                children,
                closing,
                ..
            }) => {
                for child in children {
                    self.lower_jsx_child(child);
                }
                Operand::UNDEF
            }
            Expr::TsTypeAssertion(TsTypeAssertion { expr, .. })
            | Expr::TsConstAssertion(TsConstAssertion { expr, .. })
            | Expr::TsNonNull(TsNonNullExpr { expr, .. })
            | Expr::TsAs(TsAsExpr { expr, .. })
            | Expr::TsInstantiation(TsInstantiation { expr, .. })
            | Expr::TsSatisfies(TsSatisfiesExpr { expr, .. }) => self.lower_expr(expr, None),
            Expr::PrivateName(PrivateName { id, .. }) => todo!(),
            Expr::OptChain(OptChainExpr { base, .. }) => match base {
                OptChainBase::Call(OptCall { callee, args, .. }) => {
                    self.lower_call(callee.as_ref().into(), args)
                }
                OptChainBase::Member(MemberExpr { obj, prop, .. }) => {
                    // TODO: create separate basic blocks
                    self.lower_member(obj, prop)
                }
            },
            Expr::Invalid(_) => Operand::UNDEF,
        }
    }

    fn lower_stmts(&mut self, stmts: &[Stmt]) {
        for stmt in stmts {
            self.lower_stmt(stmt);
        }
    }

    fn lower_stmt(&mut self, n: &Stmt) {
        match n {
            Stmt::Block(BlockStmt { stmts, .. }) => self.lower_stmts(stmts),
            Stmt::Empty(_) => {}
            Stmt::Debugger(_) => {}
            Stmt::With(WithStmt { obj, body, .. }) => {
                let opnd = self.lower_expr(obj, None);
                self.body.push_expr(self.block, Rvalue::Read(opnd));
                self.lower_stmt(body);
            }
            Stmt::Return(ReturnStmt { arg, .. }) => {
                if let Some(arg) = arg {
                    let opnd = self.lower_expr(arg, None);
                    self.body
                        .push_inst(self.block, Inst::Assign(RETURN_VAR, Rvalue::Read(opnd)));
                }
                self.body.set_terminator(self.block, Terminator::Ret);
            }
            Stmt::Labeled(LabeledStmt { label, body, .. }) => {
                self.lower_stmt(body);
            }
            Stmt::Break(BreakStmt { label, .. }) => {}
            Stmt::Continue(ContinueStmt { label, .. }) => {}
            Stmt::If(IfStmt {
                test, cons, alt, ..
            }) => {
                let [cons_block, cont] = self.body.new_blocks();
                let alt_block = if let Some(alt) = alt {
                    let alt_block = self.body.new_block();
                    let old_block = mem::replace(&mut self.block, alt_block);
                    self.lower_stmt(alt);
                    self.set_curr_terminator(Terminator::Goto(cont));
                    self.block = old_block;
                    alt_block
                } else {
                    cont
                };
                let cond = self.lower_expr(test, None);
                self.set_curr_terminator(Terminator::If {
                    cond,
                    cons: cons_block,
                    alt: alt_block,
                });
                self.block = cons_block;
                self.lower_stmt(cons);
                self.goto_block(cont);
            }
            Stmt::Switch(SwitchStmt {
                discriminant,
                cases,
                ..
            }) => {
                let opnd = self.lower_expr(discriminant, None);
                // TODO: lower switch
            }
            Stmt::Throw(ThrowStmt { arg, .. }) => {
                let opnd = self.lower_expr(arg, None);
                self.body.push_expr(self.block, Rvalue::Read(opnd));
                self.body.set_terminator(self.block, Terminator::Throw);
            }
            Stmt::Try(stmt) => {
                let TryStmt {
                    block: BlockStmt { stmts, .. },
                    handler,
                    finalizer,
                    ..
                } = &**stmt;
                self.lower_stmts(stmts);
                if let Some(BlockStmt { stmts, .. }) = finalizer {
                    self.lower_stmts(stmts);
                }
            }
            Stmt::While(WhileStmt { test, body, .. }) => {
                let [check, cont, body_id] = self.body.new_blocks();
                self.set_curr_terminator(Terminator::Goto(check));
                self.block = check;
                let cond = self.lower_expr(test, None);
                self.set_curr_terminator(Terminator::If {
                    cond,
                    cons: body_id,
                    alt: cont,
                });
                let check = mem::replace(&mut self.block, body_id);
                self.lower_stmt(body);
                self.set_curr_terminator(Terminator::Goto(check));
                self.block = cont;
            }
            Stmt::DoWhile(DoWhileStmt { test, body, .. }) => {
                let [check, cont, body_id] = self.body.new_blocks();
                self.set_curr_terminator(Terminator::Goto(body_id));
                self.block = body_id;
                self.lower_stmt(body);
                self.set_curr_terminator(Terminator::Goto(check));
                self.block = check;
                let cond = self.lower_expr(test, None);
                self.set_curr_terminator(Terminator::If {
                    cond,
                    cons: body_id,
                    alt: cont,
                });
                self.block = cont;
            }
            Stmt::For(ForStmt {
                init,
                test,
                update,
                body,
                ..
            }) => {
                match init {
                    Some(VarDeclOrExpr::VarDecl(decl)) => {
                        self.lower_var_decl(decl);
                    }
                    Some(VarDeclOrExpr::Expr(expr)) => {
                        self.lower_expr(expr, None);
                    }
                    None => {}
                }
                let [check, cont, body_id] = self.body.new_blocks();
                self.goto_block(check);
                if let Some(test) = test {
                    let cond = self.lower_expr(test, None);
                    self.set_curr_terminator(Terminator::If {
                        cond,
                        cons: body_id,
                        alt: cont,
                    });
                } else {
                    self.set_curr_terminator(Terminator::Goto(body_id));
                }
                self.block = body_id;
                self.lower_stmt(body);
                if let Some(update) = update {
                    self.lower_expr(update, None);
                }
                self.set_curr_terminator(Terminator::Goto(check));
                self.goto_block(cont);
            }
            Stmt::ForIn(ForInStmt {
                left, right, body, ..
            }) => self.lower_loop(left, right, body),
            Stmt::ForOf(ForOfStmt {
                left, right, body, ..
            }) => self.lower_loop(left, right, body),
            Stmt::Decl(decl) => match decl {
                Decl::Class(_) => {}
                Decl::Fn(_) => {}
                Decl::Var(var) => {
                    self.lower_var_decl(var);
                }
                Decl::TsInterface(_)
                | Decl::TsTypeAlias(_)
                | Decl::TsEnum(_)
                | Decl::TsModule(_) => {}
            },
            Stmt::Expr(ExprStmt { expr, .. }) => {
                let opnd = self.lower_expr(expr, None);
                self.body.push_expr(self.block, Rvalue::Read(opnd));
            }
        }
    }

    fn lower_loop(&mut self, left: &VarDeclOrPat, right: &Expr, body: &Stmt) {
        // FIXME: don't assume loops are infinite
        let opnd = self.lower_expr(right, None);
        match left {
            VarDeclOrPat::VarDecl(var) => self.lower_var_decl(var),
            VarDeclOrPat::Pat(pat) => self.bind_pats(pat, Rvalue::Read(opnd)),
        }
        self.lower_stmt(body);
    }

    fn lower_var_decl(&mut self, var: &VarDecl) {
        for decl in &var.decls {
            if let Pat::Ident(id) = &decl.name {
                let id = id.to_id();
                let def = self.res.get_or_insert_sym(id, self.module);
                let opnd = decl
                    .init
                    .as_deref()
                    .map_or(Operand::UNDEF, |init| self.lower_expr(init, Some(def)));
                self.bind_pats(&decl.name, Rvalue::Read(opnd));
            } else {
                let opnd = decl
                    .init
                    .as_deref()
                    .map_or(Operand::UNDEF, |init| self.lower_expr(init, None));
                self.bind_pats(&decl.name, Rvalue::Read(opnd));
            }
        }
    }
}

struct ArgDefiner<'cx> {
    res: &'cx mut Environment,
    module: ModId,
    func: DefId,
    body: Body,
}

impl Visit for ArgDefiner<'_> {
    fn visit_ident(&mut self, n: &Ident) {
        let id = n.to_id();
        let defid = self
            .res
            .get_or_overwrite_sym(id.clone(), self.module, DefRes::Arg);
        self.res.add_parent(defid, self.func);
        self.body.add_arg(defid, id);
    }

    fn visit_object_pat_prop(&mut self, n: &ObjectPatProp) {
        match n {
            ObjectPatProp::KeyValue(KeyValuePatProp { key, .. }) => key.visit_with(self),
            ObjectPatProp::Assign(AssignPatProp { key, .. }) => self.visit_ident(key),
            ObjectPatProp::Rest(_) => {}
        }
    }

    fn visit_pat(&mut self, n: &Pat) {
        match n {
            Pat::Ident(_) | Pat::Array(_) => n.visit_children_with(self),
            Pat::Object(ObjectPat { props, .. }) => props.visit_children_with(self),
            Pat::Assign(AssignPat { left, .. }) => left.visit_with(self),
            Pat::Expr(id) => {
                if let Expr::Ident(id) = &**id {
                    id.visit_with(self);
                }
            }
            Pat::Invalid(_) => {}
            Pat::Rest(_) => {}
            Pat::Invalid(_) => {}
        }
    }
}

struct LocalDefiner<'cx> {
    res: &'cx mut Environment,
    module: ModId,
    func: DefId,
    body: Body,
}

impl Visit for LocalDefiner<'_> {
    fn visit_ident(&mut self, n: &Ident) {
        let id = n.to_id();
        let defid = self.res.get_or_insert_sym(id.clone(), self.module);
        self.res.try_add_parent(defid, self.func);
        self.body.add_local_def(defid, id);
    }

    fn visit_var_declarator(&mut self, n: &VarDeclarator) {
        n.name.visit_with(self);
        if let Some(Expr::New(new_expr)) = n.init.as_deref() {
            if let Pat::Ident(ident) = &n.name {
                if let Some(defid_variable) = self.res.sym_to_id(ident.to_id(), self.module) {
                    if let Expr::Ident(ident) = &*new_expr.callee {
                        if let Some(DefKind::Class(class)) =
                            self.res.sym_to_def(ident.to_id(), self.module)
                        {
                            if let Some(defid_class) =
                                self.res.sym_to_id(ident.to_id(), self.module)
                            {
                                self.body
                                    .class_instantiations
                                    .insert(defid_variable, defid_class);
                            }
                        }
                    }
                }
            }
        }
    }

    fn visit_decl(&mut self, n: &Decl) {
        match n {
            Decl::Class(_) => {}
            Decl::Fn(FnDecl { ident, .. }) => {
                ident.visit_with(self);
            }
            Decl::Var(vars) => vars.visit_children_with(self),
            Decl::TsInterface(_) | Decl::TsTypeAlias(_) | Decl::TsEnum(_) | Decl::TsModule(_) => {}
        }
    }

    fn visit_arrow_expr(&mut self, _: &ArrowExpr) {}
    fn visit_fn_decl(&mut self, _: &FnDecl) {}
}

impl Visit for FunctionCollector<'_> {
    fn visit_export_default_decl(&mut self, n: &ExportDefaultDecl) {
        if let Some(defid) = self.res.default_export(self.module) {
            // we don't need to check that it is either a class or a function because
            // it will get caught by the respective methods.
            self.curr_class = Some(defid);
            self.curr_function = Some(defid);
        }
        n.visit_children_with(self);

        self.curr_class = None;
        self.curr_function = None;
    }

    fn visit_assign_expr(&mut self, n: &AssignExpr) {
        if let Some(ident) = ident_from_assign_expr(n) {
            if ident.sym.to_string() == "module" {
                if let Some(mem_expr) = mem_expr_from_assign(n) {
                    if let MemberProp::Ident(ident_property) = &mem_expr.prop {
                        if ident_property.sym.to_string() == "exports" {
                            match &*n.right {
                                Expr::Fn(FnExpr { ident, function }) => self.handle_function(
                                    &**&function,
                                    self.res.default_export(self.module),
                                ),
                                Expr::Class(ClassExpr { ident, class }) => {
                                    self.curr_class = self.res.default_export(self.module)
                                }
                                // do not worry about idents here ...
                                _ => {}
                            }
                        }
                    }
                }
            } else if ident.sym.to_string() == "exports" {
                if let Some(mem_expr) = mem_expr_from_assign(n) {
                    if let MemberProp::Ident(ident_property) = &mem_expr.prop {
                        match &*n.right {
                            Expr::Fn(n) => {
                                if let Some(defid) =
                                    self.res.get_sym(ident_property.to_id(), self.module)
                                {
                                    self.handle_function(&*n.function, Some(defid));
                                }
                            }
                            Expr::Class(class) => {
                                if let Some(defid) =
                                    self.res.get_sym(ident_property.to_id(), self.module)
                                {
                                    self.curr_class = Some(defid);
                                }
                            }
                            _ => {}
                        }
                    }
                }
            }
        }
        n.visit_children_with(self);
    }

    fn visit_class_decl(&mut self, n: &ClassDecl) {
        if let Some(defid) = self
            .res
            .resolver
            .exported_names
            .get(&(n.ident.clone().sym, self.module))
            .cloned()
        {
            self.curr_class = Some(defid);
        } else if let Some(DefKind::Class(class)) =
            self.res.sym_to_def(n.ident.to_id(), self.module)
        {
            self.curr_class = Some(class.def); // sets the current class so that mehtods are assigned to the proper class
        }
        n.visit_children_with(self);
    }

    fn visit_constructor(&mut self, n: &Constructor) {
        //n.visit_children_with(self);
        if let Some(class_def) = self.curr_class {
            if let DefKind::Class(class) = self.res.clone().def_ref(class_def) {
                if let Some((_, owner)) = &class
                    .pub_members
                    .iter()
                    .find(|(name, defid)| name == "constructor")
                {
                    let mut argdef = ArgDefiner {
                        res: self.res,
                        module: self.module,
                        func: *owner,
                        body: Body::with_owner(*owner),
                    };
                    n.params.visit_children_with(&mut argdef);
                    let body = argdef.body;
                    let mut localdef = LocalDefiner {
                        res: self.res,
                        module: self.module,
                        func: *owner,
                        body,
                    };
                    n.body.visit_children_with(&mut localdef);
                    let body = localdef.body;
                    let mut analyzer = FunctionAnalyzer {
                        res: self.res,
                        module: self.module,
                        current_def: *owner,
                        assigning_to: None,
                        secret_packages: self.secret_packages.clone(),
                        body,
                        block: BasicBlockId::default(),
                        operand_stack: vec![],
                        in_lhs: false,
                    };
                    if let Some(BlockStmt { stmts, .. }) = &n.body {
                        analyzer.lower_stmts(stmts);
                        let body = analyzer.body;
                        *self.res.def_mut(*owner).expect_body() = body;
                    }
                }
            }
        }
    }

    fn visit_class_method(&mut self, n: &ClassMethod) {
        //n.visit_children_with(self);
        if let Some(class_def) = self.curr_class {
            if let DefKind::Class(class) = self.res.clone().def_ref(class_def) {
                if let Some((_, owner)) = &class.pub_members.iter().find(|(name, defid)| {
                    if let PropName::Ident(ident) = &n.key {
                        return name == &ident.sym;
                    }
                    false
                }) {
                    let mut argdef = ArgDefiner {
                        res: self.res,
                        module: self.module,
                        func: *owner,
                        body: Body::with_owner(*owner),
                    };
                    n.function.params.visit_children_with(&mut argdef);
                    let body = argdef.body;
                    let mut localdef = LocalDefiner {
                        res: self.res,
                        module: self.module,
                        func: *owner,
                        body,
                    };
                    n.function.body.visit_children_with(&mut localdef);
                    let body = localdef.body;
                    let mut analyzer = FunctionAnalyzer {
                        res: self.res,
                        module: self.module,
                        current_def: *owner,
                        secret_packages: self.secret_packages.clone(),
                        assigning_to: None,
                        body,
                        block: BasicBlockId::default(),
                        operand_stack: vec![],
                        in_lhs: false,
                    };
                    if let Some(BlockStmt { stmts, .. }) = &n.function.body {
                        analyzer.lower_stmts(stmts);
                        let body = analyzer.body;
                        *self.res.def_mut(*owner).expect_body() = body;
                    }
                }
            }
        }
    }

    fn visit_arrow_expr(
        &mut self,
        ArrowExpr {
            body: func_body,
            params,
            ..
        }: &ArrowExpr,
    ) {
        let owner = self.parent.unwrap_or_else(|| {
            self.res
                .add_anonymous("__UNKNOWN", AnonType::Closure, self.module)
        });
        let old_parent = self.parent.replace(owner);
        func_body.visit_with(self);
        let mut argdef = ArgDefiner {
            res: self.res,
            module: self.module,
            func: owner,
            body: Body::with_owner(owner),
        };
        params.visit_children_with(&mut argdef);
        let body = argdef.body;
        let mut localdef = LocalDefiner {
            res: self.res,
            module: self.module,
            func: owner,
            body,
        };
        func_body.visit_children_with(&mut localdef);
        let body = localdef.body;
        let mut analyzer = FunctionAnalyzer {
            res: self.res,
            module: self.module,
            current_def: owner,
            assigning_to: None,
            secret_packages: self.secret_packages.clone(),
            body,
            block: BasicBlockId::default(),
            operand_stack: vec![],
            in_lhs: false,
        };
        match func_body {
            BlockStmtOrExpr::BlockStmt(BlockStmt { stmts, .. }) => {
                analyzer.lower_stmts(stmts);
            }
            BlockStmtOrExpr::Expr(e) => {
                let opnd = analyzer.lower_expr(e, None);
                analyzer
                    .body
                    .push_inst(analyzer.block, Inst::Assign(RETURN_VAR, Rvalue::Read(opnd)));
            }
        }
        *self.res.def_mut(owner).expect_body() = analyzer.body;
        self.parent = old_parent;
    }

    fn visit_var_declarator(&mut self, n: &VarDeclarator) {
        n.visit_children_with(self);
        let Some(BindingIdent { id, .. }) = n.name.as_ident() else {
            return;
        };
        let id = id.to_id();
        match n.init.as_deref() {
            Some(Expr::Fn(f)) => {
                let defid = self
                    .res
                    .get_or_overwrite_sym(id, self.module, DefKind::Function(()));
                let old_parent = self.parent.replace(defid);
                f.visit_with(self);
                self.parent = old_parent;
            }
            Some(Expr::Arrow(arrow)) => {
                let owner = self
                    .res
                    .get_or_overwrite_sym(id, self.module, DefKind::Function(()));
                let old_parent = self.parent.replace(owner);
                self.visit_arrow_expr(arrow);
                self.parent = old_parent;
            }
            Some(Expr::Call(CallExpr {
                callee: Callee::Expr(expr),
                args,
                ..
            })) => {
                if let Expr::Ident(ident) = &**expr {
                    let ident = ident.to_id();
                    let Some(def) = self.res.sym_to_id(ident, self.module) else {
                        return;
                    };
                    if matches!(self.res.as_foreign_import(def, "@forge/ui"), Some(ImportKind::Named(imp)) if *imp == *"render")
                    {
                        let owner =
                            self.res
                                .get_or_overwrite_sym(id, self.module, DefKind::Function(()));
                        let Some(ExprOrSpread { expr, .. }) = &args.first() else {
                            return;
                        };
                        let old_parent = self.parent.replace(owner);
                        let mut analyzer = FunctionAnalyzer {
                            res: self.res,
                            module: self.module,
                            current_def: owner,
                            assigning_to: None,
                            secret_packages: self.secret_packages.clone(),
                            body: Body::with_owner(owner),
                            block: BasicBlockId::default(),
                            operand_stack: vec![],
                            in_lhs: false,
                        };
                        let opnd = analyzer.lower_expr(expr, None);
                        analyzer.body.push_inst(
                            analyzer.block,
                            Inst::Assign(RETURN_VAR, Rvalue::Read(opnd)),
                        );
                        *self.res.def_mut(owner).expect_body() = analyzer.body;
                        self.parent = old_parent;
                    }
                }
            }
            _ => {}
        }
    }

    fn visit_call_expr(&mut self, n: &CallExpr) {
        n.visit_children_with(self);
        if let Some((def_id, propname, expr)) = as_resolver_def(n, self.res, self.module) {
            info!("found possible resolver: {propname}");
            match self.res.lookup_prop(def_id, propname) {
                Some(def) => {
                    //self.res.overwrite_def(def, DefKind::Function(()));
                    info!("analyzing resolver def: {def:?}");
                    let old_parent = self.parent.replace(def);
                    match expr {
                        Expr::Fn(f) => {
                            f.visit_with(self);
                        }
                        Expr::Arrow(arrow) => self.visit_arrow_expr(arrow),
                        _ => {}
                    }
                    self.parent = old_parent;
                }
                None => {
                    warn!("resolver def not found");
                }
            }
        }
    }

    fn visit_fn_decl(&mut self, n: &FnDecl) {
        let id = n.ident.to_id();
        if let Some(defid) = self
            .res
            .resolver
            .exported_names
            .get(&(n.ident.clone().sym, self.module))
            .cloned()
        {
            self.res.resolver.defs[defid] = DefRes::Function(());
            self.res.overwrite_def(defid, DefRes::Function(()));
            self.curr_function = Some(defid);
            self.handle_function(&*n.function, Some(defid.clone()));
        } else {
            let def = self
                .res
                .get_or_overwrite_sym(id, self.module, DefKind::Function(()));
            self.parent = Some(def);
            n.function.visit_with(self);
            self.parent = None;
        }
    }

    fn visit_function(&mut self, n: &Function) {
        n.visit_children_with(self);
        self.handle_function(n, None);
    }
}

impl FunctionCollector<'_> {
    fn handle_function(&mut self, n: &Function, owner: Option<DefId>) {
        let owner = self.parent.unwrap_or_else(|| {
            if let Some(defid) = owner {
                defid
            } else if let Some(defid) = self.curr_function {
                defid
            } else {
                self.res
                    .add_anonymous("__UNKNOWN", AnonType::Closure, self.module)
            }
        });
        let mut argdef = ArgDefiner {
            res: self.res,
            module: self.module,
            func: owner,
            body: Body::with_owner(owner),
        };
        n.params.visit_children_with(&mut argdef);
        let body = argdef.body;
        let mut localdef = LocalDefiner {
            res: self.res,
            module: self.module,
            func: owner,
            body,
        };
        n.body.visit_children_with(&mut localdef);
        let body = localdef.body;
        let mut analyzer = FunctionAnalyzer {
            res: self.res,
            module: self.module,
            current_def: owner,
            assigning_to: None,
            body,
            secret_packages: self.secret_packages.clone(),
            block: BasicBlockId::default(),
            operand_stack: vec![],
            in_lhs: false,
        };
        if let Some(BlockStmt { stmts, .. }) = &n.body {
            analyzer.lower_stmts(stmts);
            let body = analyzer.body;
            *self.res.def_mut(owner).expect_body() = body;
        }
    }
}

impl Lowerer<'_> {
    #[inline]
    fn defid_from_ident(&self, id: Id) -> Option<DefId> {
        self.res.sym_to_id(id, self.curr_mod)
    }

    #[inline]
    fn get_or_insert_sym(&mut self, id: Id) -> DefId {
        self.res.get_or_insert_sym(id, self.curr_mod)
    }

    fn res_from_ident(&self, id: Id) -> Option<DefRef<'_>> {
        self.res.sym_to_def(id, self.curr_mod)
    }

    fn as_foreign_import(&self, imported_sym: Id, module: &str) -> Option<&ImportKind> {
        match self.res_from_ident(imported_sym) {
            Some(DefRef::Foreign(item)) if item.module_name == *module => Some(&item.kind),
            _ => None,
        }
    }

    fn def_function(&mut self, id: Id) -> DefId {
        self.res
            .get_or_overwrite_sym(id, self.curr_mod, DefRes::Function(()))
    }
}

#[derive(Debug, Clone, Copy, PartialEq, Eq, Hash)]
enum ResolverDef {
    FnDef,
    Handler,
}

fn as_resolver(
    expr: &Expr,
    res_table: &Environment,
    module: ModId,
) -> Option<(DefId, ResolverDef)> {
    if let Expr::Member(MemberExpr {
        obj,
        prop: MemberProp::Ident(prop),
        ..
    }) = expr
    {
        let id = obj.as_ident()?;
        let def_id = res_table.sym_to_id(id.to_id(), module)?;
        let def = res_table.def_ref(def_id);
        if let DefKind::Resolver(obj) = def {
            match &*prop.sym {
                "getDefinitions" => return Some((def_id, ResolverDef::Handler)),
                "define" => return Some((def_id, ResolverDef::FnDef)),
                unknown => {
                    warn!("unknown prop: {unknown} on resolver: {}", &*id.sym);
                }
            }
        }
    }
    None
}

fn as_resolver_def<'a>(
    call: &'a CallExpr,
    res: &Environment,
    module: ModId,
) -> Option<(DefId, &'a JsWord, &'a Expr)> {
    let Some((objid, ResolverDef::FnDef)) = call
        .callee
        .as_expr()
        .and_then(|expr| as_resolver(expr, res, module))
    else {
        return None;
    };
    let [ExprOrSpread { expr: name, .. }, ExprOrSpread { expr: args, .. }] = &*call.args else {
        return None;
    };
    match &**name {
        Expr::Lit(Lit::Str(Str { value, .. })) => Some((objid, value, args)),
        _ => None,
    }
}

impl Visit for Lowerer<'_> {
    noop_visit_type!();

    fn visit_export_default_decl(&mut self, n: &ExportDefaultDecl) {
        if let Some(defid) = self.res.default_export(self.curr_mod) {
            self.curr_class = Some(defid);
        }
        n.visit_children_with(self);
        self.curr_class = None;
    }

    fn visit_assign_expr(&mut self, n: &AssignExpr) {
        if let Some(ident) = ident_from_assign_expr(n) {
            if ident.sym.to_string() == "module" {
                if let Some(mem_expr) = mem_expr_from_assign(n) {
                    if let MemberProp::Ident(ident_property) = &mem_expr.prop {
                        if ident_property.sym.to_string() == "exports" {
                            if let Expr::Class(ClassExpr { ident, class }) = &*n.right {
                                if let Some(defid) = self.res.default_export(self.curr_mod) {
                                    self.curr_class = Some(defid);
                                }
                                n.visit_children_with(self);
                                self.curr_class = None;
                            }
                        }
                    }
                }
            }
        }
        n.visit_children_with(self);
    }

    fn visit_class_decl(&mut self, n: &ClassDecl) {
        if let Some(defid) = self
            .res
            .resolver
            .exported_names
            .get(&(n.ident.clone().sym, self.curr_mod))
            .cloned()
        {
            self.res.resolver.defs[defid] = DefRes::Class(());
            self.res.overwrite_def(defid, DefRes::Class(()));
            self.curr_class = Some(defid);
        } else if let Some(DefKind::Class(class)) =
            self.res.sym_to_def(n.ident.to_id(), self.curr_mod)
        {
            // sets the current class so that mehtods are assigned to the proper class
            self.curr_class = Some(class.def);
        }
        n.visit_children_with(self);
    }

    fn visit_constructor(&mut self, n: &Constructor) {
        n.visit_children_with(self);
        if let Some(class_def) = self.curr_class {
            if let DefKind::Class(class) = self.res.def_mut(class_def) {
                if let PropName::Ident(ident) = &n.key {
                    let owner =
                        self.res
                            .add_anonymous("__CONSTRUCTOR", AnonType::Closure, self.curr_mod);
                    self.res
                        .add_class_method(&ident.sym, n.key.clone(), class_def, owner);
                }
            }
        }
    }

    fn visit_class_method(&mut self, n: &ClassMethod) {
        n.visit_children_with(self);
        if let Some(class_def) = self.curr_class {
            if let DefKind::Class(class) = self.res.def_mut(class_def) {
                if let PropName::Ident(ident) = &n.key {
                    let owner =
                        self.res
                            .add_anonymous("__CLASSMETHOD", AnonType::Closure, self.curr_mod);
                    self.res
                        .add_class_method(&ident.sym, n.key.clone(), class_def, owner);
                }
            }
        }
    }

    fn visit_call_expr(&mut self, n: &CallExpr) {
        if let Some(expr) = n.callee.as_expr() {
            if let Some((objid, ResolverDef::FnDef)) = as_resolver(expr, self.res, self.curr_mod) {
                if let [ExprOrSpread { expr: name, .. }, ExprOrSpread { expr: args, .. }] = &*n.args
                {
                    if let Expr::Lit(Lit::Str(Str { value, .. })) = &**name {
                        let fname = value.clone();
                        let new_def =
                            self.res
                                .add_anonymous(fname.clone(), AnonType::Closure, self.curr_mod);
                        let class = self.res.def_mut(objid).expect_class();
                        class.pub_members.push((fname, new_def));
                    }
                }
            }
        }
    }

    fn visit_var_declarator(&mut self, n: &VarDeclarator) {
        if let VarDeclarator {
            name: Pat::Ident(BindingIdent { id, .. }),
            init: Some(expr),
            ..
        } = n
        {
            let id = id.to_id();
            match &**expr {
                Expr::Lit(lit) => {}
                Expr::Arrow(expr) => {
                    let def_id = self.def_function(id);
                    let old_def = self.curr_def.replace(def_id);
                    expr.visit_children_with(self);
                    self.curr_def = old_def;
                }
                Expr::Fn(expr) => {
                    let def_id = self.def_function(id);
                    let old_def = self.curr_def.replace(def_id);
                    expr.visit_children_with(self);
                    self.curr_def = old_def;
                }
                Expr::Call(CallExpr {
                    callee: Callee::Expr(expr),
                    args,
                    ..
                }) => {
                    if let Some((objid, kind)) = as_resolver(expr, self.res, self.curr_mod) {
                        match kind {
                            ResolverDef::FnDef => {
                                if let [ExprOrSpread { expr: name, .. }, ExprOrSpread { expr: args, .. }] =
                                    &**args
                                {
                                    if let Expr::Lit(Lit::Str(Str { value, .. })) = &**expr {
                                        let fname = value.clone();
                                        let member_def = match &**args {
                                            Expr::Fn(_) | Expr::Arrow(_) => self.res.add_anonymous(
                                                fname.clone(),
                                                AnonType::Closure,
                                                self.curr_mod,
                                            ),
                                            Expr::Ident(id) => self.get_or_insert_sym(id.to_id()),
                                            _ => {
                                                warn!("unknown function def: {:?}", args);
                                                self.res.add_anonymous(
                                                    fname.clone(),
                                                    AnonType::Unknown,
                                                    self.curr_mod,
                                                )
                                            }
                                        };
                                        let class = self.res.def_mut(objid).expect_class();
                                        class.pub_members.push((fname, member_def));
                                    }
                                }
                            }
                            ResolverDef::Handler => {
                                self.res.get_or_overwrite_sym(
                                    id,
                                    self.curr_mod,
                                    DefKind::ResolverHandler(objid),
                                );
                            }
                        }
                    }
                    expr.visit_children_with(self);
                }
                Expr::Object(ObjectLit { props, .. }) => {
                    let def_id =
                        self.res
                            .get_or_overwrite_sym(id, self.curr_mod, DefKind::GlobalObj(()));
                    let old_def = self.curr_def.replace(def_id);
                    // TODO:add parent
                    for prop in props {
                        match prop {
                            // TODO: track 'spreaded' objects
                            PropOrSpread::Spread(_) => {}
                            PropOrSpread::Prop(prop) => match &**prop {
                                Prop::Shorthand(id) => {
                                    let id = id.to_id();
                                    let sym = id.0.clone();
                                    let new_def = self.get_or_insert_sym(id);
                                    self.res
                                        .def_mut(def_id)
                                        .expect_class()
                                        .pub_members
                                        .push((sym, new_def));
                                }
                                Prop::KeyValue(KeyValueProp { key, value }) => {
                                    if let sym @ Some(_) = key.as_symbol() {
                                        let defid = value.as_ident().map(|id| {
                                            self.res.get_or_insert_sym(id.to_id(), self.curr_mod)
                                        });
                                        let cls = self.res.def_mut(def_id).expect_class();
                                        cls.pub_members.extend(sym.zip(defid));
                                    }
                                }
                                Prop::Assign(AssignProp { key, .. }) => {
                                    let obj_sym = self.res.def_name(def_id);
                                    warn!("object {obj_sym} invalid assign prop {:?}", &key.sym);
                                }
                                /// TODO: track these
                                Prop::Getter(_) | Prop::Setter(_) => {}
                                Prop::Method(MethodProp { key, function }) => {
                                    function.body.visit_with(self);
                                    if let Some(sym) = key.as_symbol() {
                                        let def_id = self.res.add_anonymous(
                                            sym.clone(),
                                            AnonType::Closure,
                                            self.curr_mod,
                                        );
                                        self.res
                                            .def_mut(def_id)
                                            .expect_class()
                                            .pub_members
                                            .push((sym, def_id));
                                    }
                                }
                            },
                        }
                    }
                }
                Expr::New(NewExpr { callee, .. }) => {
                    let Some(callee_id) = callee.as_ident() else {
                        expr.visit_children_with(self);
                        return;
                    };
                    let callee_id = callee_id.to_id();
                    if Some(&ImportKind::Default)
                        == self.as_foreign_import(callee_id, "@forge/resolver")
                    {
                        self.res
                            .get_or_overwrite_sym(id, self.curr_mod, DefKind::Resolver(()));
                    }
                    expr.visit_children_with(self);
                }
                _ => {}
            }
        }
    }

    fn visit_fn_decl(&mut self, n: &FnDecl) {
        let id = n.ident.to_id();
        let _defid = self.def_function(id);
    }
}

trait AsSymbol {
    fn expect_symbol(&self) -> JsWord {
        self.as_symbol().unwrap()
    }
    fn as_symbol(&self) -> Option<JsWord>;
}

impl AsSymbol for PropName {
    fn as_symbol(&self) -> Option<JsWord> {
        match self {
            PropName::Str(Str { value: sym, .. }) | PropName::Ident(Ident { sym, .. }) => {
                Some(sym.clone())
            }
            PropName::Num(_) | PropName::Computed(_) | PropName::BigInt(_) => None,
        }
    }
}

impl ExportCollector<'_> {
    fn add_export(&mut self, def: DefRes, id: Id) -> DefId {
        let exported_sym = id.0.clone();
        let defid = self.res_table.add_sym(def, id, self.curr_mod);
        self.exports.push((exported_sym, defid));
        defid
    }

    fn add_default(&mut self, def: DefRes, id: Option<Id>) {
        let defid = match id {
            Some(id) => self.res_table.add_sym(def, id, self.curr_mod),
            None => {
                self.res_table.names.push("default".into());
                self.res_table.owning_module.push(self.curr_mod);
                self.res_table.defs.push_and_get_key(def)
            }
        };
        self.default = Some(defid);
    }

    fn add_default_with_id(&mut self, def: DefRes, defid: DefId) {
        self.res_table.names.push("default".into());
        self.res_table.owning_module.push(self.curr_mod);
        self.default = Some(defid);
    }
}

impl Visit for ImportCollector<'_> {
    noop_visit_type!();

    fn visit_import_decl(&mut self, n: &ImportDecl) {
        let Str { value, .. } = &*n.src;
        let old_import = mem::replace(&mut self.current_import, value.clone());
        n.visit_children_with(self);
        self.current_import = old_import;
    }

    fn visit_import_named_specifier(&mut self, n: &ImportNamedSpecifier) {
        if n.is_type_only {
            return;
        }
        let ImportNamedSpecifier {
            local, imported, ..
        } = n;
        let local = local.to_id();
        let import_name = imported
            .as_ref()
            .map_or_else(|| local.0.clone(), export_name_to_jsword);
        match self
            .file_resolver
            .resolve_import(self.curr_mod.into(), &*self.current_import)
        {
            Ok(id) => {
                // TODO: find exported symbols
                if let Some(def_id) = self
                    .resolver
                    .resolve_local_export(ModId::from(id), &import_name)
                {
                    self.resolver.resolver.symbol_to_id.insert(
                        Symbol {
                            module: self.curr_mod,
                            id: local,
                        },
                        def_id,
                    );
                }
            }
            Err(_) => {
                let foreign_id = self.foreign_defs.push_and_get_key(ForeignItem {
                    kind: ImportKind::Named(import_name),
                    module_name: self.current_import.clone(),
                });
                self.resolver
                    .resolver
                    .add_sym(DefRes::Foreign(foreign_id), local, self.curr_mod);
            }
        }
    }

    fn visit_import_default_specifier(&mut self, n: &ImportDefaultSpecifier) {
        let local = n.local.to_id();
        match self
            .file_resolver
            .resolve_import(self.curr_mod.into(), &*self.current_import)
        {
            Ok(id) => {
                let mod_id = ModId::from(id);
                debug_assert_ne!(self.curr_mod, mod_id);
                match self.resolver.default_export(mod_id) {
                    Some(def) => {
                        self.resolver.resolver.symbol_to_id.insert(
                            Symbol {
                                module: self.curr_mod,
                                id: local,
                            },
                            def,
                        );
                    }
                    None => warn!("unable to find default import for {}", &self.current_import),
                }
            }
            Err(_) => {
                let foreign_id = self.foreign_defs.push_and_get_key(ForeignItem {
                    kind: ImportKind::Default,
                    module_name: self.current_import.clone(),
                });

                self.resolver
                    .resolver
                    .add_sym(DefRes::Foreign(foreign_id), local, self.curr_mod);
            }
        };
    }

    fn visit_import_star_as_specifier(&mut self, n: &ImportStarAsSpecifier) {
        let local = n.local.to_id();
        let defkind = match self
            .file_resolver
            .resolve_import(self.curr_mod.into(), &*self.current_import)
        {
            Ok(id) => {
                let mod_id = ModId::from(id);
                debug_assert_ne!(self.curr_mod, mod_id);
                DefRes::ModuleNs(mod_id)
            }
            Err(_) => {
                let foreign_id = self.foreign_defs.push_and_get_key(ForeignItem {
                    kind: ImportKind::Star,
                    module_name: self.current_import.clone(),
                });
                DefRes::Foreign(foreign_id)
            }
        };
        self.resolver
            .resolver
            .add_sym(defkind, local, self.curr_mod);
    }

    fn visit_module_item(&mut self, n: &ModuleItem) {
        if let ModuleItem::ModuleDecl(ModuleDecl::Import(n)) = n {
            n.visit_with(self);
        }
    }
}

impl Visit for GlobalCollector<'_> {
    fn visit_function(&mut self, _: &Function) {}

    fn visit_class(&mut self, _: &Clss) {}

    fn visit_module(&mut self, n: &Module) {
        // we encouter 2 statements, so the defid gets reassigned every time

        let owner = self.global_id;
        let mut localdef = LocalDefiner {
            res: self.res,
            module: self.module,
            func: owner,
            body: Body::with_owner(owner),
        };
        n.visit_children_with(&mut localdef);
        let body = localdef.body;
        let mut analyzer = FunctionAnalyzer {
            res: self.res,
            module: self.module,
            current_def: owner,
            assigning_to: None,
            secret_packages: self.secret_packages.clone(),
            body,
            block: BasicBlockId::default(),
            operand_stack: vec![],
            in_lhs: false,
        };

        let mut all_module_items = Vec::new();

        for item in &n.body {
            if let ModuleItem::Stmt(stmt) = item {
                all_module_items.push(stmt.clone());
            }
        }
        analyzer.lower_stmts(all_module_items.as_slice());
        let body = analyzer.body;

        *self.res.def_mut(owner).expect_body() = body;
    }
}

impl Visit for ExportCollector<'_> {
    noop_visit_type!();
    fn visit_export_decl(&mut self, n: &ExportDecl) {
        match &n.decl {
            Decl::Class(ClassDecl { ident, .. }) => {
                let ident = ident.to_id();
                self.add_export(DefRes::Class(()), ident);
            }
            Decl::Fn(FnDecl { ident, .. }) => {
                let ident = ident.to_id();
                self.add_export(DefRes::Function(()), ident);
            }
            Decl::Var(vardecls) => {
                let VarDecl { decls, .. } = &**vardecls;
                //decls.iter().for_each(|var| self.visit_var_declarator(var));
            }
            Decl::TsInterface(_) => {}
            Decl::TsTypeAlias(_) => {}
            Decl::TsEnum(_) => {}
            Decl::TsModule(_) => {}
        };
        n.visit_children_with(self);
    }

    fn visit_assign_expr(&mut self, n: &AssignExpr) {
        if let Some(ident) = ident_from_assign_expr(n) {
            if ident.sym.to_string() == "module" {
                if let Some(mem_expr) = mem_expr_from_assign(n) {
                    if let MemberProp::Ident(ident_property) = &mem_expr.prop {
                        if ident_property.sym.to_string() == "exports" {
                            match &*n.right {
                                Expr::Fn(FnExpr { ident, function }) => self.add_default(
                                    DefRes::Function(()),
                                    ident.as_ref().map(Ident::to_id),
                                ),
                                Expr::Class(ClassExpr { ident, class }) => self.add_default(
                                    DefRes::Class(()),
                                    ident.as_ref().map(Ident::to_id),
                                ),
                                Expr::Ident(ident) => {
                                    self.add_default(DefRes::Undefined, None);
                                    // adding the default export, so we can resolve it during the lowering
                                    self.res_table.exported_names.insert(
                                        (ident.sym.clone(), self.curr_mod),
                                        self.default.unwrap(),
                                    );
                                }
                                _ => {}
                            }
                        }
                    }
                }
            } else if ident.sym.to_string() == "exports" {
                if let Some(mem_expr) = mem_expr_from_assign(n) {
                    if let MemberProp::Ident(ident_property) = &mem_expr.prop {
                        match &*n.right {
                            Expr::Fn(FnExpr { ident, function }) => {
                                self.add_export(DefRes::Function(()), ident_property.to_id());
                            }
                            Expr::Class(_) => {
                                self.add_export(DefRes::Class(()), ident_property.to_id());
                            }
                            Expr::Ident(ident) => {
                                let export_defid =
                                    self.add_export(DefRes::Undefined, ident_property.to_id());
                                self.res_table
                                    .exported_names
                                    .insert((ident.sym.clone(), self.curr_mod), export_defid);
                            }
                            _ => {}
                        }
                    }
                }
            }
        }
        n.visit_children_with(self);
    }

    fn visit_var_declarator(&mut self, n: &VarDeclarator) {
        // TODO: handle other kinds of destructuring patterns
        if let Pat::Ident(BindingIdent { id, .. }) = &n.name {
            let id = id.to_id();
            self.add_export(DefRes::Undefined, id);
        }
        n.visit_children_with(self);
    }

    fn visit_module_item(&mut self, n: &ModuleItem) {
        match n {
            ModuleItem::ModuleDecl(decl)
                if matches!(
                    decl,
                    ModuleDecl::ExportDecl(_)
                        | ModuleDecl::ExportDefaultDecl(_)
                        | ModuleDecl::ExportDefaultExpr(_)
                        | ModuleDecl::ExportAll(_)
                        | ModuleDecl::ExportNamed(_)
                ) =>
            {
                //decl.visit_children_with(self)
            }
            _ => {}
        }
        n.visit_children_with(self);
    }

    fn visit_export_all(&mut self, _: &ExportAll) {}

    fn visit_export_default_decl(&mut self, n: &ExportDefaultDecl) {
        match &n.decl {
            DefaultDecl::Class(ClassExpr { ident, .. }) => {
                self.add_default(DefRes::Class(()), ident.as_ref().map(Ident::to_id))
            }
            DefaultDecl::Fn(FnExpr { ident, .. }) => {
                self.add_default(DefRes::Function(()), ident.as_ref().map(Ident::to_id))
            }
            DefaultDecl::TsInterfaceDecl(_) => {}
        }
        n.decl.visit_children_with(self);
    }

    fn visit_export_named_specifier(&mut self, n: &ExportNamedSpecifier) {
        if let ModuleExportName::Ident(ident) = &n.orig {
            let export_defid = self.add_export(DefRes::Undefined, ident.to_id());
            self.res_table
                .exported_names
                .insert((ident.sym.clone(), self.curr_mod), export_defid);
        } else {
            let orig_id = n.orig.as_id();
            let orig = self.add_export(DefRes::default(), orig_id);
            if let Some(id) = &n.exported {
                let exported_id = id.as_id();
                self.add_export(DefRes::ExportAlias(orig), exported_id);
            }
            n.visit_children_with(self)
        }
    }

    fn visit_export_default_expr(&mut self, n: &ExportDefaultExpr) {
        if let Expr::Ident(ident) = &*n.expr {
            self.add_default(DefRes::Undefined, None);
            // adding the default export, so we can resolve it during the lowering
            self.res_table
                .exported_names
                .insert((ident.sym.clone(), self.curr_mod), self.default.unwrap());
        }
    }
}

fn ident_from_assign_expr(n: &AssignExpr) -> Option<Ident> {
    if let Some(mem_expr) = mem_expr_from_assign(n) {
        if let Expr::Ident(ident) = &*mem_expr.obj {
            return Some(ident.clone());
        }
    }
    None
}

fn mem_expr_from_assign(n: &AssignExpr) -> Option<&MemberExpr> {
    if let Some(Expr::Member(mem_expr)) = n.left.as_expr() {
        return Some(mem_expr);
    }
    None
}

impl Environment {
    #[inline]
    fn new() -> Self {
        Self::default()
    }

    #[inline]
    fn next_key(&self) -> DefId {
        self.resolver.defs.next_key()
    }

    #[inline]
    fn try_add_parent(&mut self, child: DefId, parent: DefId) {
        self.resolver.parent.entry(child).or_insert(parent);
    }

    #[inline]
    fn add_parent(&mut self, child: DefId, parent: DefId) {
        self.resolver.parent.insert(child, parent);
    }

    fn overwrite_def(&mut self, def: DefId, res: DefRes) {
        let key = self.new_key_from_res(def, res);
        self.defs.defs[def] = key;
    }

    #[inline]
    pub fn bodies(&self) -> impl Iterator<Item = &Body> + '_ {
        self.defs.funcs.iter()
    }

    #[inline]
    fn get_or_insert_sym(&mut self, id: Id, module: ModId) -> DefId {
        let def_id = self.resolver.get_or_insert_sym(id, module);
        let def_id2 = self.defs.defs.get(def_id).copied().map_or_else(
            || self.defs.defs.push_and_get_key(DefKey::default()),
            |_| def_id,
        );
        debug_assert_eq!(def_id, def_id2);
        def_id
    }

    #[inline]
    fn get_sym(&self, id: Id, module: ModId) -> Option<DefId> {
        self.resolver.sym_id(id, module)
    }

    #[inline]
    fn recent_sym(&self, sym: JsWord, module: ModId) -> Option<DefId> {
        self.resolver.recent_sym(sym, module)
    }

    #[inline]
    pub fn get_all_functions(&self) -> Vec<DefId> {
        self.defs.get_all_functions()
    }

    #[inline]
    fn reserve_global_scope(&mut self, module: ModId) -> DefId {
        let defid = self.add_anonymous("__GLOBAL", AnonType::Closure, module);
        self.global.insert(module, defid);
        defid
    }

    #[inline]
    fn get_or_reserve_global_scope(&mut self, module: ModId) -> DefId {
        if let Some(defid) = self.global.get(module) {
            return defid.clone();
        }
        self.reserve_global_scope(module)
    }

    fn new_key_from_res(&mut self, id: DefId, res: DefRes) -> DefKey {
        match res {
            DefKind::Arg => DefKind::Arg,
            DefKind::Function(_) => {
                let func_id = self.defs.funcs.push_and_get_key(Body::with_owner(id));
                DefKind::Function(func_id)
            }
            DefKind::Closure(_) => {
                let closure_id = self.defs.funcs.push_and_get_key(Body::with_owner(id));
                DefKind::Closure(closure_id)
            }
            DefKind::GlobalObj(_) => {
                let obj_id = self.defs.classes.push_and_get_key(Class::new(id));
                DefKind::GlobalObj(obj_id)
            }
            DefKind::Class(_) => {
                let class_id = self.defs.classes.push_and_get_key(Class::new(id));
                DefKind::Class(class_id)
            }
            DefKind::Resolver(_) => {
                let obj_id = self.defs.classes.push_and_get_key(Class::new(id));
                DefKind::Resolver(obj_id)
            }
            DefKind::ExportAlias(i) => DefKind::ExportAlias(i),
            DefKind::Foreign(i) => DefKind::Foreign(i),
            DefKind::ResolverHandler(i) => DefKind::ResolverHandler(i),
            DefKind::ResolverDef(i) => DefKind::ResolverDef(i),
            DefKind::ModuleNs(i) => DefKind::ModuleNs(i),
            DefKind::Undefined => DefKind::Undefined,
        }
    }

    fn add_class_method(
        &mut self,
        name: impl Into<JsWord>,
        n: PropName,
        class_def: DefId,
        owner: DefId,
    ) {
        if let DefKind::Class(class) = self.def_mut(class_def) {
            if let PropName::Ident(ident) = &n {
                class.pub_members.push((ident.sym.to_owned(), owner));
            }
        }
    }

    fn add_anonymous(&mut self, name: impl Into<JsWord>, kind: AnonType, module: ModId) -> DefId {
        match kind {
            AnonType::Obj => {
                let id = self
                    .resolver
                    .add_anon(DefRes::GlobalObj(()), name.into(), module);
                let obj_id = self.defs.classes.push_and_get_key(Class::new(id));
                let id2 = self.defs.defs.push_and_get_key(DefKind::GlobalObj(obj_id));
                debug_assert_eq!(id, id2);
                id
            }
            AnonType::Closure => {
                let name = name.into();
                let id = self
                    .resolver
                    .add_anon(DefRes::Closure(()), name.into(), module);
                let func_id = self.defs.funcs.push_and_get_key(Body::with_owner(id));
                let id2 = self.defs.defs.push_and_get_key(DefKind::Closure(func_id));
                debug_assert_eq!(id, id2);
                id
            }
            AnonType::Unknown => {
                let id = self
                    .resolver
                    .add_anon(DefRes::Undefined, name.into(), module);
                let id2 = self.defs.defs.push_and_get_key(DefKind::Undefined);
                debug_assert_eq!(id, id2);
                id
            }
        }
    }

    pub fn module_export<I: PartialEq<str> + ?Sized>(
        &self,
        module: ModId,
        export_name: &I,
    ) -> Option<DefId> {
        if *export_name == *"default" {
            self.default_export(module)
        } else {
            self.exports[module]
                .iter()
                .find_map(|(ident, defid)| (*export_name == **ident).then_some(*defid))
        }
    }

    #[inline]
    fn get_or_overwrite_sym(&mut self, id: Id, module: ModId, kind: DefRes) -> DefId {
        let defid = self.resolver.get_or_insert_sym(id, module);
        self.resolver.defs[defid] = kind;
        match self.defs.defs.get(defid).copied() {
            Some(key) if key == kind => return defid,
            Some(_) => {
                let key = self.new_key_from_res(defid, kind);
                self.defs.defs[defid] = key;
            }
            None => {
                let key = self.new_key_from_res(defid, kind);
                let def2 = self.defs.defs.push_and_get_key(key);
                debug_assert_eq!(defid, def2);
            }
        }
        defid
    }

    #[inline]
    pub fn default_export(&self, module: ModId) -> Option<DefId> {
        self.default_exports.get(&module).copied()
    }

    #[inline]
    pub fn def_name(&self, def: DefId) -> &str {
        &self.resolver.names[def]
    }

    #[inline]
    pub fn module_exports(&self, module: ModId) -> impl Iterator<Item = (&str, DefId)> + '_ {
        self.exports[module].iter().map(|(k, v)| (&**k, *v))
    }

    #[inline]
    pub fn def_ref(&self, def: DefId) -> DefRef<'_> {
        match self.defs.defs[def] {
            DefKind::Arg => DefKind::Arg,
            DefKind::Function(f) => {
                let body = &self.defs.funcs[f];
                DefKind::Function(body)
            }
            DefKind::ExportAlias(d) => DefKind::ExportAlias(d),
            DefKind::GlobalObj(id) => {
                let class = &self.defs.classes[id];
                DefKind::GlobalObj(class)
            }
            DefKind::Class(id) => {
                let class = &self.defs.classes[id];
                DefKind::Class(class)
            }
            DefKind::Foreign(id) => {
                let foreign = &self.defs.foreign[id];
                DefKind::Foreign(foreign)
            }
            DefKind::ResolverHandler(id) => DefKind::ResolverHandler(id),
            DefKind::Resolver(id) => {
                let class = &self.defs.classes[id];
                DefKind::Resolver(class)
            }
            DefKind::ResolverDef(id) => DefKind::ResolverDef(id),
            DefKind::Closure(id) => {
                let body = &self.defs.funcs[id];
                DefKind::Closure(body)
            }
            DefKind::ModuleNs(id) => DefKind::ModuleNs(id),
            DefKind::Undefined => DefKind::Undefined,
        }
    }

    fn lookup_prop(&self, obj: DefId, prop: &JsWord) -> Option<DefId> {
        match self.def_ref(obj) {
            DefKind::GlobalObj(obj) | DefKind::Class(obj) | DefKind::Resolver(obj) => {
                obj.find_member(prop)
            }
            DefKind::ExportAlias(def) | DefKind::ResolverHandler(def) => {
                self.lookup_prop(def, prop)
            }
            DefKind::ModuleNs(mid) => self.module_export(mid, prop),
            // FIXME: fully resolve foreign items here as well
            DefKind::Foreign(_)
            | DefKind::Arg
            | DefKind::Function(_)
            | DefKind::Closure(_)
            | DefKind::ResolverDef(_)
            | DefKind::Undefined => None,
        }
    }

    #[inline]
    fn sym_to_id(&self, id: Id, module: ModId) -> Option<DefId> {
        let sym = Symbol { module, id };
        self.resolver.symbol_to_id.get(&sym).copied()
    }

    #[inline]
    fn sym_to_def(&self, id: Id, module: ModId) -> Option<DefRef<'_>> {
        self.resolver.sym_id(id, module).map(|id| self.def_ref(id))
    }

    #[inline]
    fn sym_to_def_mut(&mut self, id: Id, module: ModId) -> Option<DefMut<'_>> {
        self.resolver.sym_id(id, module).map(|id| self.def_mut(id))
    }

    #[inline]
    fn def_mut(&mut self, def: DefId) -> DefMut<'_> {
        match self.defs.defs[def] {
            DefKind::Arg => DefKind::Arg,
            DefKind::Function(f) => {
                let body = &mut self.defs.funcs[f];
                DefKind::Function(body)
            }
            DefKind::ExportAlias(d) => DefKind::ExportAlias(d),
            DefKind::GlobalObj(id) => {
                let class = &mut self.defs.classes[id];
                DefKind::GlobalObj(class)
            }
            DefKind::Class(id) => {
                let class = &mut self.defs.classes[id];
                DefKind::Class(class)
            }
            DefKind::Foreign(id) => {
                let foreign = &mut self.defs.foreign[id];
                DefKind::Foreign(foreign)
            }
            DefKind::ResolverHandler(id) => DefKind::ResolverHandler(id),
            DefKind::Resolver(id) => {
                let class = &mut self.defs.classes[id];
                DefKind::Resolver(class)
            }
            DefKind::ResolverDef(id) => DefKind::ResolverDef(id),
            DefKind::Closure(id) => {
                let body = &mut self.defs.funcs[id];
                DefKind::Closure(body)
            }
            DefKind::ModuleNs(id) => DefKind::ModuleNs(id),
            DefKind::Undefined => DefKind::Undefined,
        }
    }

    /// Check if def is exported from the foreign module specified in `module_name`.
    pub fn as_foreign_import(&self, def: DefId, module_name: &str) -> Option<&ImportKind> {
        match self.def_ref(def) {
            DefKind::Foreign(f) if f.module_name == *module_name => Some(&f.kind),
            _ => None,
        }
    }

    pub fn resolve_alias(&self, def: DefId) -> DefId {
        match self.def_ref(def) {
            DefKind::Arg
            | DefKind::GlobalObj(_)
            | DefKind::Class(_)
            | DefKind::Foreign(_)
            | DefKind::Resolver(_)
            | DefKind::ModuleNs(_)
            | DefKind::Undefined
            | DefKind::Closure(_)
            | DefKind::Function(_) => def,
            DefKind::ExportAlias(def)
            | DefKind::ResolverDef(def)
            | DefKind::ResolverHandler(def) => self.resolve_alias(def),
        }
    }

    pub fn resolver_defs(&self, def: DefId) -> Vec<(JsWord, DefId)> {
        let def = self.resolve_alias(def);
        // TODO: return an iterator instead of a Vec
        if let DefKind::Resolver(class) = self.def_ref(def) {
            class
                .pub_members
                .iter()
                .map(|(k, v)| (k.clone(), self.resolve_alias(*v)))
                .collect()
        } else {
            vec![]
        }
    }

    fn resolve_local_export(&self, module: ModId, name: &JsWord) -> Option<DefId> {
        match &**name {
            "default" => self.default_exports.get(&module).copied(),
            _ => self.exports.get(module).and_then(|exports| {
                exports
                    .iter()
                    .find_map(|&(ref export, def_id)| (*export == *name).then_some(def_id))
            }),
        }
    }
}

impl Definitions {
    fn new(
        res: impl IntoIterator<Item = (DefId, DefRes)>,
        foreign: TiVec<ForeignId, ForeignItem>,
    ) -> Self {
        let mut funcs = TiVec::new();
        let mut classes = TiVec::new();
        let defs: TiVec<_, _> = res
            .into_iter()
            .map(|(id, def)| match def {
                DefKind::Arg => DefKind::Arg,
                DefKind::Function(_) => {
                    let fid = funcs.push_and_get_key(Body::with_owner(id));
                    DefKind::Function(fid)
                }
                DefKind::ExportAlias(d) => DefKind::ExportAlias(d),
                DefKind::GlobalObj(_) => {
                    let objid = classes.push_and_get_key(Class::new(id));
                    DefKind::GlobalObj(objid)
                }
                DefKind::Class(_) => {
                    let objid = classes.push_and_get_key(Class::new(id));
                    DefKind::Class(objid)
                }
                DefKind::Foreign(d) => DefKind::Foreign(d),
                DefKind::ResolverHandler(d) => DefKind::ResolverHandler(d),
                DefKind::Resolver(_) => {
                    let objid = classes.push_and_get_key(Class::new(id));
                    DefKind::Resolver(objid)
                }
                DefKind::ResolverDef(d) => DefKind::ResolverDef(d),
                DefKind::Closure(_) => {
                    let fid = funcs.push_and_get_key(Body::with_owner(id));
                    DefKind::Closure(fid)
                }
                DefKind::ModuleNs(d) => DefKind::ModuleNs(d),
                DefKind::Undefined => DefKind::Undefined,
            })
            .collect();
        Self {
            defs,
            funcs,
            classes,
            foreign,
        }
    }

    pub fn get_all_functions(&self) -> Vec<DefId> {
        self.defs
            .iter_enumerated()
            .filter(|(defid, defkind)| defkind == &&DefKind::Function(()))
            .map(|(defid, defkind)| defid)
            .collect_vec()
    }
}

trait Database<K> {
    type Value;
    fn get(&self, key: K) -> Option<&Self::Value>;
    fn get_mut(&mut self, key: K) -> Option<&mut Self::Value>;
}

impl Database<ForeignId> for Definitions {
    type Value = ForeignItem;
    fn get(&self, key: ForeignId) -> Option<&Self::Value> {
        self.foreign.get(key)
    }

    fn get_mut(&mut self, key: ForeignId) -> Option<&mut Self::Value> {
        self.foreign.get_mut(key)
    }
}

trait AsId {
    fn as_id(&self) -> Id;
}

fn export_name_to_jsword(expname: &ModuleExportName) -> JsWord {
    match expname {
        ModuleExportName::Ident(ident) => ident.to_id().0,
        ModuleExportName::Str(str) => str.value.clone(),
    }
}

impl ObjKind {
    #[inline]
    fn into_inner(self) -> ObjId {
        match self {
            ObjKind::Lit(id) | ObjKind::Resolver(id) | ObjKind::Class(id) => id,
        }
    }

    #[inline]
    fn as_defkind(&self) -> DefKey {
        match *self {
            ObjKind::Class(id) => DefKey::Class(id),
            ObjKind::Lit(id) => DefKey::GlobalObj(id),
            ObjKind::Resolver(id) => DefKey::Resolver(id),
        }
    }
}

impl DefKey {
    #[inline]
    fn as_objkind(&self) -> Option<ObjKind> {
        match *self {
            DefKey::Class(id) => Some(ObjKind::Class(id)),
            DefKey::Resolver(id) => Some(ObjKind::Resolver(id)),
            DefKey::GlobalObj(id) => Some(ObjKind::Lit(id)),
            DefKey::Function(_)
            | DefKey::ResolverDef(_)
            | DefKey::Closure(_)
            | DefKey::Arg
            | DefKey::ExportAlias(_)
            | DefKey::ResolverHandler(_)
            | DefKey::ModuleNs(_)
            | DefKey::Foreign(_)
            | DefKey::Undefined => None,
        }
    }
}

impl<F, O, I> fmt::Display for DefKind<F, O, I> {
    fn fmt(&self, f: &mut fmt::Formatter<'_>) -> fmt::Result {
        match self {
            DefKind::Class(_) => write!(f, "class"),
            DefKind::ResolverDef(_) => write!(f, "resolver def"),
            DefKind::Resolver(_) => write!(f, "resolver"),
            DefKind::Arg => write!(f, "argument"),
            DefKind::GlobalObj(_) => write!(f, "object literal"),
            DefKind::Function(_) => write!(f, "function"),
            DefKind::Closure(_) => write!(f, "closure"),
            DefKind::ExportAlias(_) => write!(f, "export alias"),
            DefKind::ResolverHandler(_) => write!(f, "resolver handler"),
            DefKind::ModuleNs(_) => write!(f, "module namespace"),
            DefKind::Foreign(_) => write!(f, "foreign"),
            DefKind::Undefined => write!(f, "undefined"),
        }
    }
}

impl fmt::Display for ImportKind {
    fn fmt(&self, f: &mut fmt::Formatter<'_>) -> fmt::Result {
        match self {
            ImportKind::Star => write!(f, "*"),
            ImportKind::Default => write!(f, "default"),
            ImportKind::Named(sym) => write!(f, "{}", &**sym),
        }
    }
}

impl fmt::Display for ForeignItem {
    fn fmt(&self, f: &mut fmt::Formatter<'_>) -> fmt::Result {
        write!(f, "import {} from {}", self.kind, &*self.module_name)
    }
}

impl From<ObjKind> for DefKey {
    #[inline]
    fn from(value: ObjKind) -> Self {
        value.as_defkind()
    }
}

impl AsId for ModuleExportName {
    fn as_id(&self) -> Id {
        match self {
            ModuleExportName::Ident(ident) => ident.to_id(),
            ModuleExportName::Str(str) => (str.value.clone(), SyntaxContext::empty()),
        }
    }
}

impl DefId {
    #[inline]
    pub(crate) fn new(raw: u32) -> Self {
        Self(raw)
    }
}<|MERGE_RESOLUTION|>--- conflicted
+++ resolved
@@ -6,13 +6,9 @@
 use forge_file_resolver::{FileResolver, ForgeResolver};
 use forge_utils::{create_newtype, FxHashMap};
 
-<<<<<<< HEAD
 use itertools::Itertools;
 use serde::{Deserialize, Serialize};
-use smallvec::SmallVec;
-=======
 use smallvec::{smallvec, SmallVec};
->>>>>>> 28bf2124
 use swc_core::{
     common::SyntaxContext,
     ecma::{
@@ -995,9 +991,6 @@
     }
 
     fn lower_member(&mut self, obj: &Expr, prop: &MemberProp) -> Operand {
-<<<<<<< HEAD
-        let obj = self.lower_expr(obj, None);
-=======
         if obj.as_ident().is_some_and(|ident| *ident.sym == *"process") && eq_prop_name(prop, "env")
         {
             // FIXME: Store the exact environment variable in the IR and don't create duplicate IR instructions.
@@ -1007,8 +1000,9 @@
             )));
         }
 
-        let obj = self.lower_expr(obj);
->>>>>>> 28bf2124
+        // defid_
+
+        let obj = self.lower_expr(obj, None);
         let Operand::Var(mut var) = obj else {
             // FIXME: handle literals
             return obj;
