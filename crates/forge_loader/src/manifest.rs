--- conflicted
+++ resolved
@@ -41,7 +41,6 @@
     common_keys: CommonKey<'a>,
     config: Option<&'a str>,
     export: Option<&'a str>,
-<<<<<<< HEAD
 }
 
 #[derive(Default, Debug, Clone, PartialEq, Eq, Deserialize)]
@@ -66,11 +65,14 @@
     start_import: Option<&'a str>,
     stop_import: Option<&'a str>,
     import_status: Option<&'a str>,
-=======
->>>>>>> e32c33dc
 }
 
 // WebTrigger => RawTrigger; WHY IS THIS NAMED DIFFERENTLY !? WHO CHANGED NAMES
+    common_keys: CommonKey<'a>,
+    config: Option<&'a str>,
+    export: Option<&'a str>,
+}
+
 #[derive(Default, Debug, Clone, PartialEq, Eq, Deserialize)]
 struct ContentByLineItem<'a> {
     #[serde(flatten, borrow)]
@@ -332,22 +334,18 @@
 impl<'a> ForgeModules<'a> {
     // TODO: function returns iterator where each item is some specified type.
     pub fn into_analyzable_functions(mut self) -> impl Iterator<Item = Entrypoint<'a>> {
+    // TODO: function returns iterator where each item is some specified type.
+    pub fn into_analyzable_functions(mut self) -> impl Iterator<Item = Entrypoint<'a>> {
         // number of webtriggers are usually low, so it's better to just sort them and reuse
-<<<<<<< HEAD
         self.webtriggers
             .sort_unstable_by_key(|trigger| trigger.function);
-=======
->>>>>>> e32c33dc
         self.webtriggers
             .sort_unstable_by_key(|trigger| trigger.function);
 
         // Get all the Triggers and represent them as a new struct thing where "webtrigger" attribute is true
         // for all trigger things
-<<<<<<< HEAD
         // Get all the Triggers and represent them as a new struct thing where "webtrigger" attribute is true
         // for all trigger things
-=======
->>>>>>> e32c33dc
 
         let mut invokable_functions = BTreeSet::new();
 
@@ -405,6 +403,27 @@
             invokable_functions.extend(issue.dynamic_properties);
         });
 
+        self.access_import_type.iter().for_each(|access| {
+            invokable_functions.insert(access.common_keys.function);
+            invokable_functions.extend(access.common_keys.resolver);
+
+            invokable_functions.extend(access.one_delete_import);
+            invokable_functions.extend(access.stop_import);
+            invokable_functions.extend(access.start_import);
+            invokable_functions.extend(access.import_status);
+        });
+
+        self.functions.into_iter().flat_map(move |func| {
+            let web_trigger = self
+                .webtriggers
+                .binary_search_by_key(&func.key, |trigger| &trigger.function)
+                .is_ok();
+            let invokable = invokable_functions.contains(func.key);
+            Ok::<_, Error>(Entrypoint {
+                function: FunctionRef::try_from(func)?,
+                invokable,
+                web_trigger,
+            })
         self.access_import_type.iter().for_each(|access| {
             invokable_functions.insert(access.common_keys.function);
             invokable_functions.extend(access.common_keys.resolver);
@@ -506,6 +525,7 @@
                 {
                     "key": "my-macro",
                     "function": "My Macro"
+                    "function": "My Macro"
                 }
                 ],
                 "function": [
