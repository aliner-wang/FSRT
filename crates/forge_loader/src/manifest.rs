use std::{
    borrow::Borrow,
    collections::{BTreeSet, HashSet},
    hash::Hash,
    path::{Path, PathBuf},
    sync::Arc,
};

use crate::{forgepermissions::ForgePermissions, Error};
use forge_utils::FxHashMap;
use itertools::{Either, Itertools};
use serde::Deserialize;
use serde_json::map::Entry;
use tracing::trace;

#[derive(Default, Debug, Clone, PartialEq, Eq, Deserialize)]
struct AuthProviders<'a> {
    #[serde(borrow)]
    auth: Vec<&'a str>,
}
// Maps the Functions Module in common Modules
#[derive(Default, Debug, Clone, PartialEq, Eq, Deserialize)]
pub struct FunctionMod<'a> {
    key: &'a str,
    handler: &'a str,
    #[serde(borrow)]
    providers: Option<AuthProviders<'a>>,
}

// Abstracting away key, function, and resolver into a single struct for reuse whoo!
#[derive(Default, Debug, Clone, PartialEq, Eq, Deserialize)]
struct CommonKey<'a> {
    key: &'a str,
    function: &'a str,
    resolver: Option<&'a str>,
}

#[derive(Default, Debug, Clone, PartialEq, Eq, Deserialize)]
struct MacroMod<'a> {
    common_keys: CommonKey<'a>,
    config: Option<&'a str>,
    export: Option<&'a str>,
}

#[derive(Default, Debug, Clone, PartialEq, Eq, Deserialize)]
struct ContentByLineItem<'a> {
    #[serde(flatten, borrow)]
    common_keys: CommonKey<'a>,
    #[serde(borrow)]
    dynamic_properties: Option<&'a str>,
}

#[derive(Default, Debug, Clone, PartialEq, Eq, Deserialize)]
struct IssueGlance<'a> {
    #[serde(flatten, borrow)]
    common_keys: CommonKey<'a>,
    dynamic_properties: Option<&'a str>,
}
#[derive(Default, Debug, Clone, PartialEq, Eq, Deserialize)]
struct AccessImportType<'a> {
    #[serde(flatten, borrow)]
    common_keys: CommonKey<'a>,
    one_delete_import: Option<&'a str>,
    start_import: Option<&'a str>,
    stop_import: Option<&'a str>,
    import_status: Option<&'a str>,
}

// WebTrigger => RawTrigger; WHY IS THIS NAMED DIFFERENTLY !? WHO CHANGED NAMES
#[derive(Default, Debug, Clone, PartialEq, Eq, Deserialize)]
struct RawTrigger<'a> {
    key: &'a str,
    function: &'a str,
}

// Trigger => EventTriger; WHY IS THIS NAMED DIFFERENTLY !? WHO CHANGED NAMES
#[derive(Debug, Clone, PartialEq, Eq, Deserialize)]
struct EventTrigger<'a> {
    #[serde(flatten, borrow)]
    raw: RawTrigger<'a>,
    #[serde(borrow)]
    events: Vec<&'a str>,
}

#[derive(Debug, Clone, Copy, PartialEq, Eq, Deserialize)]
#[serde(rename_all = "lowercase")]
enum Interval {
    Hour,
    Day,
    Week,
}

// Thank you to whomeever kept this one the same. T.T
#[derive(Debug, Clone, PartialEq, Eq, Deserialize)]
struct ScheduledTrigger<'a> {
    #[serde(flatten, borrow)]
    raw: RawTrigger<'a>,
    interval: Interval,
}

// compass DataProvider module
#[derive(Debug, Clone, PartialEq, Eq, Deserialize)]
pub struct DataProvider<'a> {
    #[serde(flatten, borrow)]
    key: &'a str,
    callback: Option<&'a str>,
}

// Struct for Custom field Module. Check that search suggestion gets read in correctly.
#[derive(Debug, Clone, PartialEq, Eq, Deserialize)]
pub struct CustomField<'a> {
    // all attributes below involve function calls
    #[serde(flatten, borrow)]
    common_keys: CommonKey<'a>,
    value: Option<&'a str>,
    search_suggestions: Option<&'a str>,
    edit: Option<&'a str>,
}

#[derive(Debug, Clone, PartialEq, Eq, Deserialize)]
pub struct UiModificatons<'a> {
    #[serde(flatten, borrow)]
    common_keys: CommonKey<'a>,
}

#[derive(Debug, Clone, PartialEq, Eq, Deserialize)]
pub struct WorkflowValidator<'a> {
    #[serde(flatten, borrow)]
    common_keys: CommonKey<'a>,
}

#[derive(Debug, Clone, PartialEq, Eq, Deserialize)]
pub struct WorkflowPostFunction<'a> {
    #[serde(flatten, borrow)]
    common_keys: CommonKey<'a>,
}

// Add more structs here for deserializing forge modules
#[derive(Default, Debug, Clone, PartialEq, Eq, Deserialize)]
pub struct ForgeModules<'a> {
    #[serde(rename = "macro", default, borrow)]
    macros: Vec<MacroMod<'a>>,
    #[serde(rename = "function", default, borrow)]
    pub functions: Vec<FunctionMod<'a>>,
    #[serde(rename = "contentByLineItem", default, borrow)]
    content_by_line_item: Vec<ContentByLineItem<'a>>,
    #[serde(rename = "jira:issueGlance", default, borrow)]
    issue_glance: Vec<IssueGlance<'a>>,
    #[serde(rename = "jira:accessImportType", default, borrow)]
    access_import_type: Vec<AccessImportType<'a>>,
    // deserializing non user-invocable modules
    #[serde(rename = "webtrigger", default, borrow)]
    webtriggers: Vec<RawTrigger<'a>>,
    #[serde(rename = "trigger", default, borrow)]
    event_triggers: Vec<EventTrigger<'a>>,
    #[serde(rename = "scheduledTrigger", default, borrow)]
    scheduled_triggers: Vec<ScheduledTrigger<'a>>,
    #[serde(rename = "consumer", default, borrow)]
    pub consumers: Vec<Consumer<'a>>,
    #[serde(rename = "compass:dataProvider", default, borrow)]
    pub data_provider: Vec<DataProvider<'a>>,
    #[serde(rename = "jira:customField", default, borrow)]
    pub custom_field: Vec<CustomField<'a>>,
    #[serde(rename = "jira:uiModificatons", default, borrow)]
    pub ui_modifications: Vec<UiModificatons<'a>>,
    #[serde(rename = "jira:workflowValidator", default, borrow)]
    pub workflow_validator: Vec<WorkflowValidator<'a>>,
    #[serde(rename = "jira:workflowPostFunction", default, borrow)]
    pub workflow_post_function: Vec<WorkflowPostFunction<'a>>,
    // deserializing user invokable module functions
<<<<<<< HEAD
    #[serde(rename = "compass:dataProvider", default, borrow)]
    pub data_provider: Vec<DataProvider<'a>>,
    #[serde(rename = "jira:customField", default, borrow)]
    pub custom_field: Vec<CustomField<'a>>,
    #[serde(rename = "jira:uiModificatons", default, borrow)]
    pub ui_modifications: Vec<UiModificatons<'a>>,
    #[serde(rename = "jira:workflowValidator", default, borrow)]
    pub workflow_validator: Vec<WorkflowValidator<'a>>,
    #[serde(rename = "jira:workflowPostFunction", default, borrow)]
    pub workflow_post_function: Vec<WorkflowPostFunction<'a>>,
    // deserializing user invokable module functions
=======
>>>>>>> fc69b593
    #[serde(flatten)]
    extra: FxHashMap<String, Vec<Module<'a>>>,
}

#[derive(Debug, Clone, PartialEq, Eq, Deserialize)]
pub struct Consumer<'a> {
    key: &'a str,
    queue: &'a str,
    #[serde(borrow)]
    pub resolver: Resolver<'a>,
}

#[derive(Debug, Clone, PartialEq, Eq, Deserialize)]
pub struct Resolver<'a> {
    pub function: &'a str,
    method: Option<&'a str>,
}

#[derive(Default, Debug, Clone, PartialEq, Eq, Deserialize)]
struct Content<'a> {
    #[serde(default, borrow)]
    scripts: Vec<&'a str>,
    #[serde(default, borrow)]
    styles: Vec<&'a str>,
}

#[derive(Default, Debug, Clone, PartialEq, Eq, Deserialize)]
pub struct Perms<'a> {
    #[serde(default)]
    pub scopes: Vec<String>,
    #[serde(default, borrow)]
    content: Content<'a>,
}

#[derive(Default, Debug, Clone, PartialEq, Eq, Deserialize)]
pub struct AppInfo<'a> {
    pub name: Option<&'a str>,
    pub id: &'a str,
}

#[derive(Default, Debug, Clone, PartialEq, Eq, Deserialize)]
pub struct Module<'a> {
    #[serde(default, borrow)]
    pub function: Option<&'a str>,
    #[serde(default)]
    pub resolver: Option<Resolver<'a>>,
    #[serde(flatten)]
    extra: FxHashMap<String, serde_yaml::Value>,
}

/// The representation of a Forge app's `manifest.yml`
///
/// Contains the [properties] that are needed to find function entrypoints
///
/// [properties]: https://developer.atlassian.com/platform/forge/manifest-reference/
#[derive(Default, Debug, Clone, PartialEq, Eq, Deserialize)]
pub struct ForgeManifest<'a> {
    #[serde(borrow)]
    pub app: AppInfo<'a>,
    #[serde(borrow)]
    pub modules: ForgeModules<'a>,
    #[serde(borrow)]
    pub permissions: Perms<'a>,
}

#[derive(Debug, PartialEq, Eq, Clone, Copy)]
pub struct Resolved;
#[derive(Debug, PartialEq, Eq, Clone, Copy)]
pub struct Unresolved;

#[derive(Default, Debug, Clone, PartialEq, Eq)]
pub struct FunctionRef<'a, S = Unresolved> {
    func: &'a str,
    key: &'a str,
    path: PathBuf,
    status: S,
}

// Add an extra variant to the FunctionTy enum for non user invocable functions
// Indirect: functions indirectly invoked by user :O So kewl.
// TODO: change this to struct with bools
#[derive(Debug, Clone, PartialEq, Eq)]
pub enum FunctionTy<T> {
    Invokable(T),
    WebTrigger(T),
}

// Struct used for tracking what scan a funtion requires.
#[derive(Debug, Clone, PartialEq, Eq)]
pub struct Entrypoint<'a, S = Unresolved> {
    pub function: FunctionRef<'a, S>,
    pub invokable: bool,
    pub web_trigger: bool,
}

// Helper functions that help filter out which functions are what.
// original code that's commented out to modify methods. Here for reference
// impl<T> FunctionTy<T> {
//     pub fn map<O>(self, f: impl FnOnce(T) -> O) -> FunctionTy<O> {
//         match self {
//             Self::Invokable(t) => FunctionTy::Invokable(f(t)),
//             Self::WebTrigger(t) => FunctionTy::WebTrigger(f(t)),
//         }
//     }

//     #[inline]
//     pub fn into_inner(self) -> T {
//         match self {
//             FunctionTy::Invokable(t) | FunctionTy::WebTrigger(t) => t,
//         }
//     }
<<<<<<< HEAD
//     #[inline]
//     pub fn into_inner(self) -> T {
//         match self {
//             FunctionTy::Invokable(t) | FunctionTy::WebTrigger(t) => t,
//         }
//     }
=======
>>>>>>> fc69b593

//     pub fn sequence<I: IntoIterator>(
//         self,
//         f: impl FnOnce(T) -> I,
//     ) -> impl Iterator<Item = FunctionTy<I::Item>> {
//         match self {
//             Self::Invokable(t) => Either::Left(f(t).into_iter().map(FunctionTy::Invokable)),
//             Self::WebTrigger(t) => Either::Right(f(t).into_iter().map(FunctionTy::WebTrigger)),
//         }
//     }
// }

impl<T> AsRef<T> for FunctionTy<T> {
    #[inline]
    fn as_ref(&self) -> &T {
        match self {
            FunctionTy::Invokable(t) | FunctionTy::WebTrigger(t) => t,
        }
    }
}

impl<'a> ForgeModules<'a> {
    // TODO: function returns iterator where each item is some specified type.
    pub fn into_analyzable_functions(mut self) -> impl Iterator<Item = Entrypoint<'a>> {
<<<<<<< HEAD
        // number of webtriggers are usually low, so it's better to just sort them and reuse
=======
    // TODO: function returns iterator where each item is some specified type.
    pub fn into_analyzable_functions(mut self) -> impl Iterator<Item = Entrypoint<'a>> {
        // number of webtriggers are usually low, so it's better to just sort them and reuse
        self.webtriggers
            .sort_unstable_by_key(|trigger| trigger.function);
>>>>>>> fc69b593
        self.webtriggers
            .sort_unstable_by_key(|trigger| trigger.function);

        // Get all the Triggers and represent them as a new struct thing where "webtrigger" attribute is true
        // for all trigger things
<<<<<<< HEAD
=======
        // Get all the Triggers and represent them as a new struct thing where "webtrigger" attribute is true
        // for all trigger things
>>>>>>> fc69b593

        let mut invokable_functions = BTreeSet::new();

        self.data_provider.iter().for_each(|dataprovider| {
            invokable_functions.extend(dataprovider.callback);
        });

        self.custom_field.iter().for_each(|customfield| {
            invokable_functions.extend(customfield.value);
            invokable_functions.extend(customfield.search_suggestions);
            invokable_functions.extend(customfield.edit);

            invokable_functions.insert(customfield.common_keys.function);
            invokable_functions.extend(customfield.common_keys.resolver);
        });

        self.ui_modifications.iter().for_each(|ui| {
            invokable_functions.insert(ui.common_keys.function);
            invokable_functions.extend(ui.common_keys.resolver);
        });

        self.workflow_validator.iter().for_each(|validator| {
            invokable_functions.insert(validator.common_keys.key);

            invokable_functions.insert(validator.common_keys.function);

            invokable_functions.extend(validator.common_keys.resolver);
        });

        self.workflow_post_function
            .iter()
            .for_each(|post_function| {
                invokable_functions.insert(post_function.common_keys.key);

                invokable_functions.insert(post_function.common_keys.function);

                invokable_functions.extend(post_function.common_keys.resolver);
            });

        // get user invokable modules that have additional exposure endpoints.
        // ie macros has config and export fields on top of resolver fields that are functions
        self.macros.iter().for_each(|macros| {
            invokable_functions.insert(macros.common_keys.key);

            invokable_functions.insert(macros.common_keys.function);
            invokable_functions.extend(macros.common_keys.resolver);

            invokable_functions.extend(macros.config);
            invokable_functions.extend(macros.export);
        });

        self.issue_glance.iter().for_each(|issue| {
            invokable_functions.insert(issue.common_keys.function);
            invokable_functions.extend(issue.common_keys.resolver);
            invokable_functions.extend(issue.dynamic_properties);
        });

        self.access_import_type.iter().for_each(|access| {
            invokable_functions.insert(access.common_keys.function);
            invokable_functions.extend(access.common_keys.resolver);

            invokable_functions.extend(access.one_delete_import);
            invokable_functions.extend(access.stop_import);
            invokable_functions.extend(access.start_import);
            invokable_functions.extend(access.import_status);
        });

        self.functions.into_iter().flat_map(move |func| {
            let web_trigger = self
                .webtriggers
                .binary_search_by_key(&func.key, |trigger| &trigger.function)
                .is_ok();
            let invokable = invokable_functions.contains(func.key);
            Ok::<_, Error>(Entrypoint {
                function: FunctionRef::try_from(func)?,
                invokable,
                web_trigger,
            })
        });
        self.access_import_type.iter().for_each(|access| {
            invokable_functions.insert(access.common_keys.function);
            invokable_functions.extend(access.common_keys.resolver);

            invokable_functions.extend(access.one_delete_import);
            invokable_functions.extend(access.stop_import);
            invokable_functions.extend(access.start_import);
            invokable_functions.extend(access.import_status);
        });

        self.functions.into_iter().flat_map(move |func| {
            let web_trigger = self
                .webtriggers
                .binary_search_by_key(&func.key, |trigger| &trigger.function)
                .is_ok();
            let invokable = invokable_functions.contains(func.key);
            Ok::<_, Error>(Entrypoint {
                function: FunctionRef::try_from(func)?,
                invokable,
                web_trigger,
            })
        })
    }
}

impl<S> FunctionRef<'_, S> {
    const VALID_EXTS: [&'static str; 4] = ["jsx", "tsx", "ts", "js"];
}

impl<'a> FunctionRef<'a> {
    pub fn try_resolve<P>(
        self,
        paths: &HashSet<P>,
        working_dir: &P,
    ) -> Result<FunctionRef<'a, Resolved>, Error>
    where
        P: Borrow<Path> + Eq + Hash,
    {
        Self::VALID_EXTS
            .iter()
            .find_map(|&ext| {
                let path = working_dir.borrow().join(self.path.with_extension(ext));
                trace!(?path);
                paths.contains(&path).then_some(FunctionRef {
                    func: self.func,
                    key: self.key,
                    path,
                    status: Resolved,
                })
            })
            .ok_or_else(|| Error::FileNotFound {
                function: self.func.to_owned(),
                path: self.path.to_owned(),
            })
    }
}

impl<'a, Resolved> FunctionRef<'a, Resolved> {
    #[inline]
    pub fn into_func_path(self) -> (&'a str, PathBuf) {
        (self.func, self.path)
    }
}

impl<'a> TryFrom<FunctionMod<'a>> for FunctionRef<'a> {
    type Error = Error;

    fn try_from(func_handler: FunctionMod<'a>) -> Result<Self, Self::Error> {
        let (file, func) = func_handler
            .handler
            .splitn(2, '.')
            .collect_tuple()
            .ok_or_else(|| Error::InvalidFuncHandler(func_handler.key.to_owned()))?;
        let mut path = PathBuf::from("src");
        path.push(file);
        Ok(Self {
            func,
            key: func_handler.key,
            path,
            status: Unresolved,
        })
    }
}

#[cfg(test)]
mod tests {
    use super::*;
    use pretty_assertions::assert_eq;

    #[test]
    fn test_deserialize() {
        let json = r#"{
            "app": {
                "name": "My App",
                "id": "my-app"
            },
            "modules": {
                "macro": [
                {
                    "key": "my-macro",
                    "function": "My Macro"
<<<<<<< HEAD
=======
                    "function": "My Macro"
>>>>>>> fc69b593
                }
                ],
                "function": [
                {
                    "key": "my-function",
                    "handler": "my-function-handler",
                    "providers": {
                        "auth": ["my-auth-provider"]
                    }
                }
                ],
                "webtrigger": [
                {
                    "key": "my-webtrigger",
                    "function": "my-webtrigger-handler"
                }
                ]
            },
            "permissions": {
                "scopes": [
                    "my-scope"
                ],
                "content": {
                    "scripts": [
                        "my-script.js"
                    ],
                    "styles": [
                        "my-style.css"
                    ]
                }
            }
        }"#;
        let manifest: ForgeManifest = serde_json::from_str(json).unwrap();
        assert_eq!(manifest.app.name, Some("My App"));
        assert_eq!(manifest.app.id, "my-app");
        assert_eq!(manifest.modules.macros.len(), 1);
        assert_eq!(manifest.modules.macros[0].common_keys.key, "My Macro");
        // assert_eq!(manifest.modules.macros[0].function, "my-macro");
        assert_eq!(manifest.modules.functions.len(), 1);
        assert_eq!(
            manifest.modules.functions[0],
            FunctionMod {
                key: "my-function",
                handler: "my-function-handler",
                providers: Some(AuthProviders {
                    auth: vec!["my-auth-provider"]
                }),
            }
        );
    }

    #[test]
    fn test_function_handler_parsing() {
        let func_handler = FunctionMod {
            key: "my-function",
            handler: "my-function-handler.app",
            providers: Some(AuthProviders {
                auth: vec!["my-auth-provider"],
            }),
        };
        let func_ref: FunctionRef = func_handler.try_into().unwrap();
        assert_eq!(
            func_ref,
            FunctionRef {
                func: "app",
                key: "my-function",
                path: "src/my-function-handler".into(),
                status: Unresolved,
            }
        );
    }

    // Modified specific deserialization schemes for modules. Checking that new schemes can deserialize function values.
    #[test]
    fn test_new_deserialize() {
        let json = r#"{
            "app": {
                "name": "My App",
                "id": "my-app"
            },
            "modules": {
                "macro": [
                {
                    "key": "my-macro",
                    "title": "My Macro",
                    "function": "Catch-me-if-you-can0", 
                    "resolver": {
                        "function": "Catch-me-if-you-can1"
                    },
                    "config": {
                        "function": "Catch-me-if-you-can2"
                    }, 
                    "export": {
                        "function": "Catch-me-if-you-can3"
                    }
                }
                ],
                "function": [
                {
                    "key": "my-function",
                    "handler": "my-function-handler",
                    "providers": {
                        "auth": ["my-auth-provider"]
                    }
                }
                ],
                "webtrigger": [
                {
                    "key": "my-webtrigger",
                    "function": "my-webtrigger-handler"
                }
                ]
            },
            "permissions": {
                "scopes": [
                    "my-scope"
                ],
                "content": {
                    "scripts": [
                        "my-script.js"
                    ],
                    "styles": [
                        "my-style.css"
                    ]
                }
            }
        }"#;
        let manifest: ForgeManifest = serde_json::from_str(json).unwrap();
        assert_eq!(manifest.modules.macros.len(), 1);
        assert_eq!(
            manifest.modules.macros[0].common_keys.function,
            "Catch-me-if-you-can0"
        );

        if let Some(func) = manifest.modules.macros[0].common_keys.resolver {
            assert_eq!(func, "Catch-me-if-you-can1");
        }

        if let Some(func) = manifest.modules.macros[0].config {
            assert_eq!(func, "Catch-me-if-you-can2");
        }

        if let Some(func) = manifest.modules.macros[0].export {
            assert_eq!(func, "Catch-me-if-you-can3");
        }
    }
}}<|MERGE_RESOLUTION|>--- conflicted
+++ resolved
@@ -168,20 +168,6 @@
     #[serde(rename = "jira:workflowPostFunction", default, borrow)]
     pub workflow_post_function: Vec<WorkflowPostFunction<'a>>,
     // deserializing user invokable module functions
-<<<<<<< HEAD
-    #[serde(rename = "compass:dataProvider", default, borrow)]
-    pub data_provider: Vec<DataProvider<'a>>,
-    #[serde(rename = "jira:customField", default, borrow)]
-    pub custom_field: Vec<CustomField<'a>>,
-    #[serde(rename = "jira:uiModificatons", default, borrow)]
-    pub ui_modifications: Vec<UiModificatons<'a>>,
-    #[serde(rename = "jira:workflowValidator", default, borrow)]
-    pub workflow_validator: Vec<WorkflowValidator<'a>>,
-    #[serde(rename = "jira:workflowPostFunction", default, borrow)]
-    pub workflow_post_function: Vec<WorkflowPostFunction<'a>>,
-    // deserializing user invokable module functions
-=======
->>>>>>> fc69b593
     #[serde(flatten)]
     extra: FxHashMap<String, Vec<Module<'a>>>,
 }
@@ -293,15 +279,6 @@
 //             FunctionTy::Invokable(t) | FunctionTy::WebTrigger(t) => t,
 //         }
 //     }
-<<<<<<< HEAD
-//     #[inline]
-//     pub fn into_inner(self) -> T {
-//         match self {
-//             FunctionTy::Invokable(t) | FunctionTy::WebTrigger(t) => t,
-//         }
-//     }
-=======
->>>>>>> fc69b593
 
 //     pub fn sequence<I: IntoIterator>(
 //         self,
@@ -326,25 +303,12 @@
 impl<'a> ForgeModules<'a> {
     // TODO: function returns iterator where each item is some specified type.
     pub fn into_analyzable_functions(mut self) -> impl Iterator<Item = Entrypoint<'a>> {
-<<<<<<< HEAD
-        // number of webtriggers are usually low, so it's better to just sort them and reuse
-=======
-    // TODO: function returns iterator where each item is some specified type.
-    pub fn into_analyzable_functions(mut self) -> impl Iterator<Item = Entrypoint<'a>> {
         // number of webtriggers are usually low, so it's better to just sort them and reuse
         self.webtriggers
             .sort_unstable_by_key(|trigger| trigger.function);
->>>>>>> fc69b593
-        self.webtriggers
-            .sort_unstable_by_key(|trigger| trigger.function);
 
         // Get all the Triggers and represent them as a new struct thing where "webtrigger" attribute is true
         // for all trigger things
-<<<<<<< HEAD
-=======
-        // Get all the Triggers and represent them as a new struct thing where "webtrigger" attribute is true
-        // for all trigger things
->>>>>>> fc69b593
 
         let mut invokable_functions = BTreeSet::new();
 
@@ -525,10 +489,6 @@
                 {
                     "key": "my-macro",
                     "function": "My Macro"
-<<<<<<< HEAD
-=======
-                    "function": "My Macro"
->>>>>>> fc69b593
                 }
                 ],
                 "function": [
