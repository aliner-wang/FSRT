--- conflicted
+++ resolved
@@ -17,12 +17,8 @@
 import api, { webTrigger, route, storage, properties } from '@forge/api';
 import { createHash } from 'crypto';
 import jwt from 'jsonwebtoken';
-<<<<<<< HEAD
-import { fetchIssueSummary, writeComment } from './utils';
-=======
 import { fetchIssueSummary } from './utils';
 import {IssuePanelApp} from './IssuePanelApp';
->>>>>>> 18f8beb4
 
 function SharedSecretForm() {
   const [hashedSecret, setHashedSecret] = useState(null);
